--- conflicted
+++ resolved
@@ -1268,37 +1268,27 @@
     logger.info(get_df_info(ratings, "ratings"))
     logger.info(get_df_info(noteStatusHistory, "noteStatusHistory"))
     logger.info(get_df_info(userEnrollment, "userEnrollment"))
-<<<<<<< HEAD
-  with c.time_block("Note Topic Assignment"):
-    topicModel = TopicModel()
-    (
-      noteTopicClassifierPipe,
-      seedLabels,
-      conflictedTexts,
-    ) = topicModel.train_note_topic_classifier(notes)
-    noteTopics = topicModel.get_note_topics(
-      notes,
-      noteTopicClassifierPipe,
-      seedLabels,
-      conflictedTextsForAccuracyEval=conflictedTexts,
-    )
-=======
+
   # ------ Edited by Siqi: Start ------
   if enabledScorers is None or Scorers.MFTopicScorer in enabledScorers:
     with c.time_block("Note Topic Assignment"):
       topicModel = TopicModel()
-      noteTopicClassifierPipe, seedLabels, conflictedTexts = topicModel.train_note_topic_classifier(
-        notes
-      )
+      (
+        noteTopicClassifierPipe,
+        seedLabels,
+        conflictedTexts,
+      ) = topicModel.train_note_topic_classifier(notes)
       noteTopics = topicModel.get_note_topics(
-        notes, noteTopicClassifierPipe, seedLabels, conflictedTextsForAccuracyEval=conflictedTexts
+        notes, 
+        noteTopicClassifierPipe, 
+        seedLabels, 
+        conflictedTextsForAccuracyEval=conflictedTexts
       )
   else:
     with c.time_block("Set Note Topics to Dummy dataframe by copying all noteIds"):
       noteTopics = notes[[c.noteIdKey]].copy()
       noteTopicClassifierPipe = None
   # ------ Edited by Siqi: End ------
->>>>>>> 83167917
 
   logger.info(
     f"ratings summary before PSS: {get_df_fingerprint(ratings, [c.noteIdKey, c.raterParticipantIdKey])}"
@@ -1877,10 +1867,6 @@
     )
     logger.info(f"Post Selection Similarity Final Scoring: {len(ratings)} ratings remaining.")
 
-<<<<<<< HEAD
-  scorers = _get_scorers(seed, pseudoraters, useStableInitialization=useStableInitialization)
-
-=======
   # ------ Edited by Siqi: Start ------
   scorers = _get_scorers(
     seed, 
@@ -1889,7 +1875,6 @@
     enabledScorers=enabledScorers,
     )
   # ------ Edited by Siqi: End ------
->>>>>>> 83167917
   modelResults = _run_scorers(
     args,
     scorers=list(chain(*scorers.values())),
