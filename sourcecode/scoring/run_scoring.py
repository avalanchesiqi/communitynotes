"""This file drives the scoring and user reputation logic for Community Notes.

This file defines "run_scoring" which invokes all Community Notes scoring algorithms,
merges results and computes contribution statistics for users.  run_scoring should be
intergrated into main files for execution in internal and external environments.
"""
import concurrent.futures
import copy
import gc
import io
from itertools import chain
import logging
import multiprocessing
from multiprocessing import shared_memory  # type: ignore
import os
import time
from typing import Callable, Dict, List, Optional, Set, Tuple

from . import constants as c, contributor_state, note_ratings, note_status_history, scoring_rules
from .constants import FinalScoringArgs, ModelResult, PrescoringArgs, ScoringArgs
from .enums import Scorers, Topics
from .matrix_factorization.normalized_loss import NormalizedLossHyperparameters
from .mf_core_scorer import MFCoreScorer
from .mf_core_with_topics_scorer import MFCoreWithTopicsScorer
from .mf_expansion_plus_scorer import MFExpansionPlusScorer
from .mf_expansion_scorer import MFExpansionScorer
from .mf_group_scorer import (
  MFGroupScorer,
  coalesce_group_model_helpfulness_scores,
  coalesce_group_model_scored_notes,
  groupScorerCount,
  groupScorerParalleism,
  nmrScoringGroup,
  trialScoringGroup,
)
from .mf_multi_group_scorer import (
  MFMultiGroupScorer,
  coalesce_multi_group_model_helpfulness_scores,
  coalesce_multi_group_model_scored_notes,
)
from .mf_topic_scorer import MFTopicScorer, coalesce_topic_models
from .pandas_utils import get_df_fingerprint, get_df_info, keep_columns, patch_pandas
from .pflip_plus_model import LABEL as PFLIP_LABEL, PFlipPlusModel
from .post_selection_similarity import (
  PostSelectionSimilarity,
  filter_ratings_by_post_selection_similarity,
)
from .process_data import CommunityNotesDataLoader, filter_input_data_for_testing, preprocess_data
from .reputation_scorer import ReputationScorer
from .scorer import Scorer
from .scoring_rules import RuleID
from .topic_model import TopicModel

import numpy as np
import pandas as pd
import sklearn


logger = logging.getLogger("birdwatch.run_scoring")
logger.setLevel(logging.INFO)


def _get_scorers(
  seed: Optional[int],
  pseudoraters: Optional[bool],
  useStableInitialization: bool = True,
  # ------ Added by Siqi: Start ------
  enabledScorers: Optional[Set[Scorers]] = None,
  # ------ Added by Siqi: End ------
) -> Dict[Scorers, List[Scorer]]:
  """Instantiate all Scorer objects which should be used for note ranking.

  # ------ Added by Siqi: Start ------
  Siqi: If a scorer is not in the enabledScorers set, it should not be instantiated.
  # ------ Added by Siqi: End ------

  Args:
    seed (int, optional): if not None, base distinct seeds for the first and second MF rounds on this value
    pseudoraters (bool, optional): if True, compute optional pseudorater confidence intervals

  Returns:
    Dict[Scorers, List[Scorer]] containing instantiated Scorer objects for note ranking.
  """
  scorers: Dict[Scorers, List[Scorer]] = dict()
<<<<<<< HEAD
  scorers[Scorers.MFCoreWithTopicsScorer] = [
    MFCoreWithTopicsScorer(
      seed, pseudoraters, useStableInitialization=useStableInitialization, threads=12
    )
  ]
  scorers[Scorers.MFCoreScorer] = [
    MFCoreScorer(seed, pseudoraters, useStableInitialization=useStableInitialization, threads=12)
  ]
  scorers[Scorers.MFExpansionScorer] = [
    MFExpansionScorer(seed, useStableInitialization=useStableInitialization, threads=12)
  ]
  scorers[Scorers.MFExpansionPlusScorer] = [
    MFExpansionPlusScorer(seed, useStableInitialization=useStableInitialization, threads=12)
  ]
  scorers[Scorers.ReputationScorer] = [
    ReputationScorer(seed, useStableInitialization=useStableInitialization, threads=12)
  ]
  # Note that index 0 is reserved, corresponding to no group assigned, so scoring group
  # numbers begin with index 1.
  scorers[Scorers.MFGroupScorer] = [
    # Scoring Group 13 is currently the largest by far, so total runtime benefits from
    # adding the group scorers in descending order so we start work on Group 13 first.
    MFGroupScorer(includedGroups={i}, groupId=i, threads=groupScorerParalleism.get(i, 4), seed=seed)
    for i in range(groupScorerCount, 0, -1)
    if i != trialScoringGroup
  ]
  scorers[Scorers.MFGroupScorer].append(
    MFGroupScorer(
      includedGroups={trialScoringGroup},
      groupId=trialScoringGroup,
      threads=groupScorerParalleism.get(trialScoringGroup, 4),
      seed=seed,
      noteInterceptLambda=0.03 * 30,
      userInterceptLambda=0.03 * 5,
      globalInterceptLambda=0.03 * 5,
      noteFactorLambda=0.03 / 3,
      userFactorLambda=0.03 / 4,
      diamondLambda=0.03 * 25,
      normalizedLossHyperparameters=NormalizedLossHyperparameters(
        globalSignNorm=True, noteSignAlpha=None, noteNormExp=0, raterNormExp=-0.25
      ),
      maxFinalMFTrainError=0.16,
      groupThreshold=0.4,
      minMeanNoteScore=-0.01,
      crhThreshold=0.15,
      crhSuperThreshold=None,
      crnhThresholdIntercept=-0.01,
      crnhThresholdNoteFactorMultiplier=0,
      crnhThresholdNMIntercept=-0.02,
      crhThresholdNoHighVol=0.12,
      lowDiligenceThreshold=1000,
      factorThreshold=0.4,
      multiplyPenaltyByHarassmentScore=False,
      minimumHarassmentScoreToPenalize=2.5,
      tagConsensusHarassmentHelpfulRatingPenalty=10,
      tagFilterPercentile=90,
      incorrectFilterThreshold=1.5,
=======

  # ------ Edited by Siqi: Start ------
  # ------ Commment out previous code: Start ------
  # scorers[Scorers.MFCoreWithTopicsScorer] = [
  #   MFCoreWithTopicsScorer(
  #     seed, pseudoraters, useStableInitialization=useStableInitialization, threads=12
  #   )
  # ]
  # scorers[Scorers.MFCoreScorer] = [
  #   MFCoreScorer(seed, pseudoraters, useStableInitialization=useStableInitialization, threads=12)
  # ]
  # scorers[Scorers.MFExpansionScorer] = [
  #   MFExpansionScorer(seed, useStableInitialization=useStableInitialization, threads=12)
  # ]
  # scorers[Scorers.MFExpansionPlusScorer] = [
  #   MFExpansionPlusScorer(seed, useStableInitialization=useStableInitialization, threads=12)
  # ]
  # scorers[Scorers.ReputationScorer] = [
  #   ReputationScorer(seed, useStableInitialization=useStableInitialization, threads=12)
  # ]
  # # Note that index 0 is reserved, corresponding to no group assigned, so scoring group
  # # numbers begin with index 1.
  # scorers[Scorers.MFGroupScorer] = [
  #   # Scoring Group 13 is currently the largest by far, so total runtime benefits from
  #   # adding the group scorers in descending order so we start work on Group 13 first.
  #   MFGroupScorer(includedGroups={i}, groupId=i, threads=groupScorerParalleism.get(i, 4), seed=seed)
  #   for i in range(groupScorerCount, 0, -1)
  #   if i != trialScoringGroup
  # ]
  # scorers[Scorers.MFGroupScorer].append(
  #   MFGroupScorer(
  #     includedGroups={trialScoringGroup},
  #     groupId=trialScoringGroup,
  #     threads=groupScorerParalleism.get(trialScoringGroup, 4),
  #     seed=seed,
  #     noteInterceptLambda=0.03 * 30,
  #     userInterceptLambda=0.03 * 5,
  #     globalInterceptLambda=0.03 * 5,
  #     noteFactorLambda=0.03 / 3,
  #     userFactorLambda=0.03 / 4,
  #     diamondLambda=0.03 * 25,
  #     normalizedLossHyperparameters=NormalizedLossHyperparameters(
  #       globalSignNorm=True, noteSignAlpha=None, noteNormExp=0, raterNormExp=-0.25
  #     ),
  #     maxFinalMFTrainError=0.16,
  #     groupThreshold=0.4,
  #     minMeanNoteScore=-0.01,
  #     crhThreshold=0.15,
  #     crhSuperThreshold=None,
  #     crnhThresholdIntercept=-0.01,
  #     crnhThresholdNoteFactorMultiplier=0,
  #     crnhThresholdNMIntercept=-0.02,
  #     lowDiligenceThreshold=1000,
  #     factorThreshold=0.4,
  #     multiplyPenaltyByHarassmentScore=False,
  #     minimumHarassmentScoreToPenalize=2.5,
  #     tagConsensusHarassmentHelpfulRatingPenalty=10,
  #     tagFilterPercentile=90,
  #     incorrectFilterThreshold=1.5,
  #   )
  # )
  # scorers[Scorers.MFGroupScorer].append(
  #   MFGroupScorer(
  #     includedGroups={nmrScoringGroup},
  #     strictInclusion=True,
  #     groupThreshold=0.8,
  #     groupId=nmrScoringGroup,
  #     threads=groupScorerParalleism.get(nmrScoringGroup, 4),
  #     seed=seed,
  #   )
  # )
  # scorers[Scorers.MFTopicScorer] = [
  #   MFTopicScorer(topicName=topic.name, seed=seed) for topic in Topics
  # ]
  # scorers[Scorers.MFMultiGroupScorer] = [
  #   MFMultiGroupScorer(includedGroups={4, 5, 7, 12, 26}, groupId=1, threads=4, seed=seed),
  # ]
  # ------ Commment out previous code: End ------

  # ------ Added by Siqi: Start ------
  # if enabledScorers is None, we want to instantiate all scorers
  # if enabledScorers is not None, we want to instantiate only specific scorers
  if enabledScorers is None or Scorers.MFCoreWithTopicsScorer in enabledScorers:
    scorers[Scorers.MFCoreWithTopicsScorer] = [
      MFCoreWithTopicsScorer(
        seed, pseudoraters, useStableInitialization=useStableInitialization, threads=12
      )
    ]
  if enabledScorers is None or Scorers.MFCoreScorer in enabledScorers:
    # ------ Edited by Siqi: Start ------
    scorers[Scorers.MFCoreScorer] = [
      MFCoreScorer(seed, pseudoraters, useStableInitialization=useStableInitialization, threads=12, 
                   firmRejectThreshold=None, minMinorityNetHelpfulRatings=None, minMinorityNetHelpfulRatio=None)
    ]
    # ------ Edited by Siqi: End ------
  if enabledScorers is None or Scorers.MFExpansionScorer in enabledScorers:
    scorers[Scorers.MFExpansionScorer] = [
      MFExpansionScorer(seed, useStableInitialization=useStableInitialization, threads=12)
    ]
  if enabledScorers is None or Scorers.MFExpansionPlusScorer in enabledScorers:
    scorers[Scorers.MFExpansionPlusScorer] = [
      MFExpansionPlusScorer(seed, useStableInitialization=useStableInitialization, threads=12)
    ]
  if enabledScorers is None or Scorers.ReputationScorer in enabledScorers:
    scorers[Scorers.ReputationScorer] = [
      ReputationScorer(seed, useStableInitialization=useStableInitialization, threads=12)
    ]
  if enabledScorers is None or Scorers.MFGroupScorer in enabledScorers:
    # Note that index 0 is reserved, corresponding to no group assigned, so scoring group
    # numbers begin with index 1.
    scorers[Scorers.MFGroupScorer] = [
      # Scoring Group 13 is currently the largest by far, so total runtime benefits from
      # adding the group scorers in descending order so we start work on Group 13 first.
      MFGroupScorer(includedGroups={i}, groupId=i, threads=groupScorerParalleism.get(i, 4), seed=seed)
      for i in range(groupScorerCount, 0, -1)
      if i != trialScoringGroup
    ]
    scorers[Scorers.MFGroupScorer].append(
      MFGroupScorer(
        includedGroups={trialScoringGroup},
        groupId=trialScoringGroup,
        threads=groupScorerParalleism.get(trialScoringGroup, 4),
        seed=seed,
        noteInterceptLambda=0.03 * 30,
        userInterceptLambda=0.03 * 5,
        globalInterceptLambda=0.03 * 5,
        noteFactorLambda=0.03 / 3,
        userFactorLambda=0.03 / 4,
        diamondLambda=0.03 * 25,
        normalizedLossHyperparameters=NormalizedLossHyperparameters(
          globalSignNorm=True, noteSignAlpha=None, noteNormExp=0, raterNormExp=-0.25
        ),
        maxFinalMFTrainError=0.16,
        groupThreshold=0.4,
        minMeanNoteScore=-0.01,
        crhThreshold=0.15,
        crhSuperThreshold=None,
        crnhThresholdIntercept=-0.01,
        crnhThresholdNoteFactorMultiplier=0,
        crnhThresholdNMIntercept=-0.02,
        lowDiligenceThreshold=1000,
        factorThreshold=0.4,
        multiplyPenaltyByHarassmentScore=False,
        minimumHarassmentScoreToPenalize=2.5,
        tagConsensusHarassmentHelpfulRatingPenalty=10,
        tagFilterPercentile=90,
        incorrectFilterThreshold=1.5,
      )
>>>>>>> 388bbb39
    )
    scorers[Scorers.MFGroupScorer].append(
      MFGroupScorer(
        includedGroups={nmrScoringGroup},
        strictInclusion=True,
        groupThreshold=0.8,
        groupId=nmrScoringGroup,
        threads=groupScorerParalleism.get(nmrScoringGroup, 4),
        seed=seed,
      )
    )
  if enabledScorers is None or Scorers.MFTopicScorer in enabledScorers:
    scorers[Scorers.MFTopicScorer] = [
      MFTopicScorer(topicName=topic.name, seed=seed) for topic in Topics
    ]
  if enabledScorers is None or Scorers.MFMultiGroupScorer in enabledScorers:
    scorers[Scorers.MFMultiGroupScorer] = [
      MFMultiGroupScorer(includedGroups={4, 5, 7, 12, 26}, groupId=1, threads=4, seed=seed),
    ]
  # ------ Added by Siqi: End ------
  # ------ Edited by Siqi: End ------

  return scorers


def _merge_results(
  scoredNotes: pd.DataFrame,
  auxiliaryNoteInfo: pd.DataFrame,
  modelScoredNotes: pd.DataFrame,
  modelauxiliaryNoteInfo: Optional[pd.DataFrame],
) -> Tuple[pd.DataFrame, pd.DataFrame]:
  """Merges results from a specific model with results from prior models.

  The DFs returned by each model will be (outer) merged and passed through directly to the
  return value of run_scoring.  Column names must be unique in each DF with the exception of
  noteId or raterParticipantId, which are used to conduct the merge.

  Args:
    scoredNotes: pd.DataFrame containing key scoring results
    auxiliaryNoteInfo: pd.DataFrame containing intermediate scoring state
    modelScoredNotes: pd.DataFrame containing scoredNotes result for a particular model
    modelauxiliaryNoteInfo: None or pd.DataFrame containing auxiliaryNoteInfo result for a particular model

  Returns:
    Tuple[pd.DataFrame, pd.DataFrame, pd.DataFrame]
  """
  # Merge scoredNotes
  assert (set(modelScoredNotes.columns) & set(scoredNotes.columns)) == {
    c.noteIdKey
  }, "column names must be globally unique"
  scoredNotesSize = len(scoredNotes)
  unsafeAllowed = set(
    [
      c.noteIdKey,
      c.defaultIndexKey,
    ]
    + [f"{c.modelingGroupKey}_{group}" for group in range(groupScorerCount, 0, -1)]
    + [f"{c.topicNoteConfidentKey}_{topic.name}" for topic in Topics]
    + [f"{c.groupNumFinalRoundRatingsKey}_{group}" for group in range(groupScorerCount, 0, -1)]
    + [f"{c.topicNumFinalRoundRatingsKey}_{topic.name}" for topic in Topics]
  )
  scoredNotes = scoredNotes.merge(
    modelScoredNotes,
    on=c.noteIdKey,
    how="outer",
    unsafeAllowed=unsafeAllowed,
  )
  assert len(scoredNotes) == scoredNotesSize, "scoredNotes should not expand"

  # Merge auxiliaryNoteInfo
  if modelauxiliaryNoteInfo is not None and len(modelauxiliaryNoteInfo.columns) > 0:
    assert (set(modelauxiliaryNoteInfo.columns) & set(auxiliaryNoteInfo.columns)) == {
      c.noteIdKey
    }, "column names must be globally unique"
    auxiliaryNoteInfoSize = len(auxiliaryNoteInfo)
    auxiliaryNoteInfo = auxiliaryNoteInfo.merge(modelauxiliaryNoteInfo, on=c.noteIdKey, how="outer")
    assert len(auxiliaryNoteInfo) == auxiliaryNoteInfoSize, "auxiliaryNoteInfo should not expand"

  return scoredNotes, auxiliaryNoteInfo


def _load_data_with_data_loader_parallelizable(
  dataLoader: CommunityNotesDataLoader, scoringArgs: ScoringArgs
) -> ScoringArgs:
  """
  Load data from the dataLoader into the scoringArgs object. This function is designed to be run
  in a multiprocessing pool,

  Deprecated: prefer _load_data_from_shared_memory_parallelizable.
  """
  _, ratings, noteStatusHistory, userEnrollment = dataLoader.get_data()

  scoringArgs.ratings = ratings.sort_values(c.highVolumeRaterKey, ascending=True)
  scoringArgs.noteStatusHistory = noteStatusHistory
  scoringArgs.userEnrollment = userEnrollment
  if type(scoringArgs) == FinalScoringArgs:
    (
      prescoringNoteModelOutput,
      prescoringRaterParams,
    ) = dataLoader.get_prescoring_model_output()
    scoringArgs.prescoringNoteModelOutput = prescoringNoteModelOutput
    scoringArgs.prescoringRaterModelOutput = prescoringRaterParams
  return scoringArgs


def _load_data_from_shared_memory_parallelizable(
  scoringArgsSharedMemory: c.ScoringArgsSharedMemory, scoringArgs: ScoringArgs
) -> ScoringArgs:
  """
  Load data from shared memory into the scoringArgs object. This function is designed to be run
  in a multiprocessing pool.
  """
  scoringArgs.noteTopics = get_df_from_shared_memory(scoringArgsSharedMemory.noteTopics)
  scoringArgs.ratings = get_df_from_shared_memory(scoringArgsSharedMemory.ratings)
  scoringArgs.noteStatusHistory = get_df_from_shared_memory(
    scoringArgsSharedMemory.noteStatusHistory
  )
  scoringArgs.userEnrollment = get_df_from_shared_memory(scoringArgsSharedMemory.userEnrollment)

  if type(scoringArgs) == FinalScoringArgs:
    assert type(scoringArgsSharedMemory) == c.FinalScoringArgsSharedMemory
    scoringArgs.prescoringNoteModelOutput = get_df_from_shared_memory(
      scoringArgsSharedMemory.prescoringNoteModelOutput
    )
    scoringArgs.prescoringRaterModelOutput = get_df_from_shared_memory(
      scoringArgsSharedMemory.prescoringRaterModelOutput
    )
  return scoringArgs


# patch_pandas is needed since we're using 'forkserver' to create new process.
@patch_pandas
def _run_scorer_in_parallel(
  args,
  scorer: Scorer,
  scoringArgs: ScoringArgs,
  dataLoader: Optional[CommunityNotesDataLoader] = None,
  scoringArgsSharedMemory=None,
) -> Tuple[ModelResult, float]:
  return _run_scorer_parallelizable(scorer, True, scoringArgs, dataLoader, scoringArgsSharedMemory)


def _run_scorer_in_series(
  scorer: Scorer,
  scoringArgs: ScoringArgs,
  dataLoader: Optional[CommunityNotesDataLoader] = None,
  scoringArgsSharedMemory=None,
) -> Tuple[ModelResult, float]:
  return _run_scorer_parallelizable(scorer, False, scoringArgs, dataLoader, scoringArgsSharedMemory)


def _run_scorer_parallelizable(
  scorer: Scorer,
  runParallel: bool,
  scoringArgs: ScoringArgs,
  dataLoader: Optional[CommunityNotesDataLoader] = None,
  scoringArgsSharedMemory=None,
) -> Tuple[ModelResult, float]:
  """
  Run scoring (either prescoring or final scoring) for a single scorer.
  This function is designed to be run in a multiprocessing pool, so you can run this function
  for each scorer in parallel.

  We determine whether to run prescoring or final scoring based on the type of scoringArgs
    (PrescoringArgs or FinalScoringArgs).

  If runParallel is False, then we read input dataframes from scoringArgs.

  If runParallel is True, then we ignore the dataframe attributes of scoringArgs, and read
  the input dataframes from shared memory if scoringArgsSharedMemory is not None (preferred),
  or from the dataLoader if scoringArgsSharedMemory is None. However, using the dataLoader to
  re-read the dataframes from disk is much slower than using shared memory and is deprecated.
  """
  scorerStartTime = time.perf_counter()

  # Load data if multiprocessing
  if runParallel:
    with c.time_block(f"{scorer.get_name()} run_scorer_parallelizable: Loading data"):
      scoringArgs.remove_large_args_for_multiprocessing()  # Should be redundant
      scoringArgs = copy.deepcopy(scoringArgs)

      if scoringArgsSharedMemory is not None:
        logger.info(
          f"{scorer.get_name()} run_scorer_parallelizable just started in parallel: loading data from shared memory."
        )
        scoringArgs = _load_data_from_shared_memory_parallelizable(
          scoringArgsSharedMemory, scoringArgs
        )
        logger.info(
          f"{scorer.get_name()} run_scorer_parallelizable just finished loading data from shared memory."
        )
      elif dataLoader is not None:
        logger.info(
          f"{scorer.get_name()} run_scorer_parallelizable just started in parallel: loading data with dataLoader."
        )
        scoringArgs = _load_data_with_data_loader_parallelizable(dataLoader, scoringArgs)
      else:
        raise ValueError(
          "Must provide either scoringArgsSharedMemory or dataLoader to run parallel"
        )

  # Run scoring
  scorerStartTime = time.perf_counter()
  if type(scoringArgs) == PrescoringArgs:
    scoringResults = scorer.prescore(scoringArgs, preserveRatings=not runParallel)
  elif type(scoringArgs) == FinalScoringArgs:
    scoringResults = scorer.score_final(scoringArgs)
  else:
    raise ValueError(f"Unknown scoringArgs type: {type(scoringArgs)}")
  scorerEndTime = time.perf_counter()

  return scoringResults, (scorerEndTime - scorerStartTime)


def save_df_to_shared_memory(df: pd.DataFrame, shms: List) -> c.SharedMemoryDataframeInfo:
  """
  Intended to be called before beginning multiprocessing: saves the df to shared memory
  and returns the info needed to access it, as well as appends it to the list of shared memory objects
  so it's not garbage collected and can be closed later.
  """
  with io.BytesIO() as buf:
    df.to_parquet(buf, compression="gzip", engine="pyarrow")
    size = len(buf.getvalue())
    shm = shared_memory.SharedMemory(create=True, size=size)
    shm.buf[:size] = buf.getvalue()
  shms.append(shm)  # save the shared memory object so we can close it later
  return c.SharedMemoryDataframeInfo(
    sharedMemoryName=shm.name,
    dataSize=size,
  )


def get_df_from_shared_memory(
  sharedMemoryDfInfo: c.SharedMemoryDataframeInfo,
) -> pd.DataFrame:
  """
  Intended to be called from a process within a multiprocessing pool in parallel.
  Read a dataframe from shared memory and return it.
  """
  existing_shm = shared_memory.SharedMemory(name=sharedMemoryDfInfo.sharedMemoryName)
  size = sharedMemoryDfInfo.dataSize
  with io.BytesIO(existing_shm.buf[:size]) as buf:
    return pd.read_parquet(buf)


def _save_dfs_to_shared_memory(
  scoringArgs: ScoringArgs,
) -> Tuple[List[shared_memory.SharedMemory], c.ScoringArgsSharedMemory]:
  """
  Save large dfs to shared memory. Called before beginning multiprocessing.
  """
  shms: List[shared_memory.SharedMemory] = []
  noteTopics = save_df_to_shared_memory(scoringArgs.noteTopics, shms)
  # Order ratings by highVolumeRaterKey so that later we can split ratings
  # to remove ratings from high volume users without having to make a copy.
  sortedRatings = scoringArgs.ratings.sort_values(c.highVolumeRaterKey, ascending=True)
  ratings = save_df_to_shared_memory(
    keep_columns(
      sortedRatings,
      [
        c.noteIdKey,
        c.raterParticipantIdKey,
        c.helpfulNumKey,
        c.helpfulnessLevelKey,
        c.createdAtMillisKey,
        c.highVolumeRaterKey,
      ]
      + c.notHelpfulTagsTSVOrder
      + c.helpfulTagsTSVOrder,
    ),
    shms,
  )
  noteStatusHistory = save_df_to_shared_memory(scoringArgs.noteStatusHistory, shms)
  userEnrollment = save_df_to_shared_memory(scoringArgs.userEnrollment, shms)

  if type(scoringArgs) == FinalScoringArgs:
    prescoringNoteModelOutput = save_df_to_shared_memory(
      scoringArgs.prescoringNoteModelOutput, shms
    )
    prescoringRaterModelOutput = save_df_to_shared_memory(
      scoringArgs.prescoringRaterModelOutput, shms
    )
    return shms, c.FinalScoringArgsSharedMemory(
      noteTopics,
      ratings,
      noteStatusHistory,
      userEnrollment,
      prescoringNoteModelOutput,
      prescoringRaterModelOutput,
    )
  else:
    return shms, c.PrescoringArgsSharedMemory(
      noteTopics, ratings, noteStatusHistory, userEnrollment
    )


def _run_scorers(
  args,
  scorers: List[Scorer],
  scoringArgs: ScoringArgs,
  runParallel: bool = True,
  maxWorkers: Optional[int] = None,
  dataLoader: Optional[CommunityNotesDataLoader] = None,
) -> List[ModelResult]:
  """Applies all Community Notes models to user ratings and returns merged result.

  Each model must return a scoredNotes DF and may return helpfulnessScores and auxiliaryNoteInfo.
  scoredNotes and auxiliaryNoteInfo will be forced to contain one row per note to guarantee
  that all notes can be assigned a status during meta scoring regardless of whether any
  individual scoring algorithm scored the note.

  Args:
    scorers (List[Scorer]): Instantiated Scorer objects for note ranking.
    noteTopics: DF pairing notes with topics
    ratings (pd.DataFrame): Complete DF containing all ratings after preprocessing.
    noteStatusHistory (pd.DataFrame): one row per note; history of when note had each status
    userEnrollment (pd.DataFrame): The enrollment state for each contributor

  Returns:
    List[ModelResult]
  """
  # Apply scoring algorithms
  overallStartTime = time.perf_counter()

  if runParallel:
    shms, scoringArgsSharedMemory = _save_dfs_to_shared_memory(scoringArgs)

    with concurrent.futures.ProcessPoolExecutor(
      mp_context=multiprocessing.get_context("forkserver"),
      max_workers=maxWorkers,
    ) as executor:
      logger.info(f"Starting parallel scorer execution with {len(scorers)} scorers.")
      # Pass mostly-empty scoringArgs: the data is too large to be copied in-memory to
      # each process, so must be re-loaded from disk by every scorer's dataLoader.
      scoringArgs.remove_large_args_for_multiprocessing()
      futures = [
        executor.submit(
          _run_scorer_in_parallel,
          args=args,
          scorer=scorer,
          scoringArgs=copy.deepcopy(scoringArgs),
          dataLoader=dataLoader,
          scoringArgsSharedMemory=copy.deepcopy(scoringArgsSharedMemory),
        )
        for scorer in scorers
      ]
      modelResultsAndTimes = [f.result() for f in futures]
      logger.info("Got model results from all scorers.")

      for i, shm in enumerate(shms):
        logger.info(f"Closing shared memory segment {i}/{len(shms)}")
        shm.close()
        logger.info(f"Unlinking shared memory segment {i}/{len(shms)}")
        shm.unlink()
      logger.info("All shared memory segments cleaned up")
  else:
    modelResultsAndTimes = [
      _run_scorer_in_series(
        scorer=scorer,
        scoringArgs=scoringArgs,
      )
      for scorer in scorers
    ]

  modelResultsTuple, scorerTimesTuple = zip(*modelResultsAndTimes)

  overallTime = time.perf_counter() - overallStartTime
  logger.info(
    f"""----
    Completed individual scorers. Ran in parallel: {runParallel}.  Succeeded in {overallTime:.2f} seconds. 
    Individual scorers: (name, runtime): {list(zip(
      [scorer.get_name() for scorer in scorers],
      ['{:.2f}'.format(t/60.0) + " mins" for t in scorerTimesTuple]
    ))}
    ----"""
  )
  return list(modelResultsTuple)


def combine_prescorer_scorer_results(
  modelResults: List[ModelResult],
) -> Tuple[pd.DataFrame, pd.DataFrame, c.PrescoringMetaOutput]:
  """
  Returns dfs with original columns plus an extra scorer name column.
  """
  assert isinstance(modelResults[0], ModelResult)

  prescoringNoteModelOutputList = []
  raterParamsUnfilteredMultiScorersList = []
  prescoringMetaOutput = c.PrescoringMetaOutput(metaScorerOutput={})

  for modelResult in modelResults:
    if modelResult.scoredNotes is not None:
      modelResult.scoredNotes[c.scorerNameKey] = modelResult.scorerName
      prescoringNoteModelOutputList.append(modelResult.scoredNotes)

    if modelResult.helpfulnessScores is not None:
      modelResult.helpfulnessScores[c.scorerNameKey] = modelResult.scorerName
      raterParamsUnfilteredMultiScorersList.append(modelResult.helpfulnessScores)

    if modelResult.metaScores is not None and modelResult.scorerName is not None:
      prescoringMetaOutput.metaScorerOutput[modelResult.scorerName] = modelResult.metaScores

  prescoringNoteModelOutput = pd.concat(
    prescoringNoteModelOutputList,
    unsafeAllowed={
      c.defaultIndexKey,
      c.noteIdKey,
      c.internalNoteInterceptKey,
      c.internalNoteFactor1Key,
      c.lowDiligenceNoteInterceptKey,
      c.lowDiligenceNoteFactor1Key,
    },
  )
  # BUG: The type error for this concat operation shows a mix of Int64 and float64 values in
  # some columns, suggesting that an input may be emtpy.  The type error is preceeded by this
  # warning from Pandas, which also points to an empty input:
  #   FutureWarning: The behavior of DataFrame concatenation with empty or all-NA entries is
  #   deprecated. In a future version, this will no longer exclude empty or all-NA columns
  #   when determining the result dtypes. To retain the old behavior, exclude the relevant
  #   entries before the concat operation.
  # All columns below except incorrectTagRatingsMadeByRater and raterParticipantId show a mix
  # of float64/float32 and object.  incorrectTagRatingsMadeByRater mixes Int64/Int8 and object,
  # and raterParticipantId mixes Int64 and object.
  raterParamsUnfilteredMultiScorers = pd.concat(
    raterParamsUnfilteredMultiScorersList,
    unsafeAllowed={
      c.defaultIndexKey,
      c.internalRaterInterceptKey,
      c.internalRaterFactor1Key,
      c.crhCrnhRatioDifferenceKey,
      c.meanNoteScoreKey,
      c.raterAgreeRatioKey,
      c.aboveHelpfulnessThresholdKey,
      c.internalRaterReputationKey,
      c.lowDiligenceRaterInterceptKey,
      c.lowDiligenceRaterFactor1Key,
      c.lowDiligenceRaterReputationKey,
      c.incorrectTagRatingsMadeByRaterKey,
      c.raterParticipantIdKey,
    },
  )
  return (
    prescoringNoteModelOutput[c.prescoringNoteModelOutputTSVColumns],
    raterParamsUnfilteredMultiScorers[c.prescoringRaterModelOutputTSVColumns],
    prescoringMetaOutput,
  )


def combine_final_scorer_results(
  modelResultsFromEachScorer: List[ModelResult],
  noteStatusHistory: pd.DataFrame,
) -> Tuple[pd.DataFrame, pd.DataFrame]:
  """
  Returns:
    Tuple[pd.DataFrame, pd.DataFrame]:
      scoredNotes pd.DataFrame: one row per note contained note scores and parameters.
      auxiliaryNoteInfo pd.DataFrame: one row per note containing supplemental values used in scoring.
  """
  # Initialize return data frames.
  scoredNotes = noteStatusHistory[[c.noteIdKey]].drop_duplicates()
  auxiliaryNoteInfo = noteStatusHistory[[c.noteIdKey]].drop_duplicates()

  # Merge the results
  for modelResult in modelResultsFromEachScorer:
    scoredNotes, auxiliaryNoteInfo = _merge_results(
      scoredNotes,
      auxiliaryNoteInfo,
      modelResult.scoredNotes,
      modelResult.auxiliaryNoteInfo,
    )
  scoredNotes = coalesce_group_model_scored_notes(scoredNotes)
  scoredNotes = coalesce_multi_group_model_scored_notes(scoredNotes)
  scoredNotes = coalesce_topic_models(scoredNotes)
  return scoredNotes, auxiliaryNoteInfo


def convert_prescoring_rater_model_output_to_coalesced_helpfulness_scores(
  prescoringRaterModelOutput: pd.DataFrame,
  userEnrollment: pd.DataFrame,
):
  # Join modeling groups from enrollment
  prescoringRaterModelOutput = prescoringRaterModelOutput.merge(
    userEnrollment[[c.participantIdKey, c.modelingGroupKey]],
    left_on=c.raterParticipantIdKey,
    right_on=c.participantIdKey,
    how="left",
  )

  helpfulnessScores = prescoringRaterModelOutput[
    [
      c.raterParticipantIdKey,
    ]
  ].drop_duplicates()

  scorersEnumDict = _get_scorers(seed=None, pseudoraters=None)
  scorers = chain(*scorersEnumDict.values())
  uniqueScorerNames = prescoringRaterModelOutput[c.scorerNameKey].unique()
  for scorer in scorers:
    scorerName = scorer.get_name()
    if scorerName not in uniqueScorerNames:
      continue

    scorerOutputInternalNames = prescoringRaterModelOutput[
      (prescoringRaterModelOutput[c.scorerNameKey] == scorerName)
    ]
    scorerOutputExternalNames = scorerOutputInternalNames.rename(
      columns=scorer._get_user_col_mapping()
    )
    if isinstance(scorer, MFGroupScorer):
      scorerOutputExternalNames[scorer._modelingGroupKey] = scorer._groupId
      # Raters may appear in multiple groups due to authorship -- filter out rows not from this group
      scorerOutputExternalNames = scorerOutputExternalNames[
        scorerOutputExternalNames[c.modelingGroupKey].isin(scorer._includedGroups)
      ]

    finalCols = scorer.get_helpfulness_scores_cols()
    if c.raterParticipantIdKey not in finalCols:
      finalCols.append(c.raterParticipantIdKey)
    scorerOutputExternalNames = scorerOutputExternalNames[finalCols]

    if isinstance(scorer, MFGroupScorer):
      helpfulnessScores = helpfulnessScores.merge(
        scorerOutputExternalNames,
        on=c.raterParticipantIdKey,
        how="outer",
        unsafeAllowed=scorer._modelingGroupKey,
      )
    else:
      helpfulnessScores = helpfulnessScores.merge(
        scorerOutputExternalNames, on=c.raterParticipantIdKey, how="outer"
      )

  return helpfulnessScores


def meta_score(
  scorers: Dict[Scorers, List[Scorer]],
  scoredNotes: pd.DataFrame,
  auxiliaryNoteInfo: pd.DataFrame,
  noteStatusHistory: pd.DataFrame,
  enabledScorers: Optional[Set[Scorers]],
  enableNmrDueToMinStableCrhTime: bool = True,
) -> Tuple[pd.DataFrame, pd.DataFrame]:
  """Determine final note status based on individual scoring results.

  This function applies logic merging the results of individual scorers to determine
  the final rating status of each note.  As part of determining the final rating status,
  we also apply scoring logic which exists independent of individual scorers (specifically
  note tag assignment and status locking).

  Args:
    scoredNotes: pd.DataFrame containing all scored note results.
    auxiliaryNoteInfo: pd.DataFrame containing tag aggregates
    noteStatusHistory: pd.DataFrame containing {noteId, lockedStatus, timestampMillisOfNmrDueToMinStableCrhTime} for all notes
    enabledScorers: if not None, set of which scorers should be instantiated and enabled

  Returns:
    Tuple[pd.DataFrame, pd.DataFrame]:
      scoredNotesCols pd.DataFrame: one row per note contained note scores and parameters.
      auxiliaryNoteInfoCols pd.DataFrame: one row per note containing adjusted and ratio tag values
  """
  # Temporarily merge helpfulness tag aggregates into scoredNotes so we can run InsufficientExplanation
  with c.time_block("Post-scorers: Meta Score: Setup"):
    assert len(scoredNotes) == len(auxiliaryNoteInfo)
    scoredNotes = scoredNotes.merge(
      auxiliaryNoteInfo[
        [c.noteIdKey, c.currentLabelKey] + c.helpfulTagsTSVOrder + c.notHelpfulTagsTSVOrder
      ],
      on=c.noteIdKey,
    )
    scoredNotes = scoredNotes.merge(
      noteStatusHistory[
        [
          c.noteIdKey,
          c.timestampMillisOfNmrDueToMinStableCrhTimeKey,
          c.firstNonNMRLabelKey,
        ]
      ],
      on=c.noteIdKey,
    )
    assert len(scoredNotes) == len(auxiliaryNoteInfo)
    rules: List[scoring_rules.ScoringRule] = [
      scoring_rules.DefaultRule(RuleID.META_INITIAL_NMR, set(), c.needsMoreRatings)
    ]
    # Only attach meta-scoring rules for models which actually run.
    if enabledScorers is None or Scorers.MFExpansionPlusScorer in enabledScorers:
      # The MFExpansionPlusScorer should score a disjoint set of notes from MFExpansionScorer
      # and MFCoreScorer because it should score notes by EXPANSION_PLUS writers and should be
      # the only model to score notes by EXPANSION_PLUS writers.  This ordering is safe, where if
      # there is any bug and a note is scored by MFExpansionPlusScorer and another scorer, then
      # MFExpansionPlusScorer will have the lowest priority.
      rules.append(
        scoring_rules.ApplyModelResult(
          RuleID.EXPANSION_PLUS_MODEL,
          {RuleID.META_INITIAL_NMR},
          c.expansionPlusRatingStatusKey,
        )
      )
    if enabledScorers is None or Scorers.MFExpansionScorer in enabledScorers:
      rules.append(
        scoring_rules.ApplyModelResult(
          RuleID.EXPANSION_MODEL,
          {RuleID.META_INITIAL_NMR},
          c.expansionRatingStatusKey,
        )
      )
    if enabledScorers is None or Scorers.MFCoreWithTopicsScorer in enabledScorers:
      rules.append(
        scoring_rules.ApplyModelResult(
          RuleID.CORE_WITH_TOPICS_MODEL,
          {RuleID.META_INITIAL_NMR},
          c.coreWithTopicsRatingStatusKey,
        )
      )
    if enabledScorers is None or Scorers.MFCoreScorer in enabledScorers:
      rules.append(
        scoring_rules.ApplyModelResult(
          RuleID.CORE_MODEL,
          {RuleID.META_INITIAL_NMR},
          c.coreRatingStatusKey,
        )
      )

    if enabledScorers is None or Scorers.MFMultiGroupScorer in enabledScorers:
      rules.append(
        scoring_rules.ApplyModelResult(
          RuleID["MULTI_GROUP_MODEL_1"],
          {RuleID.CORE_MODEL},
          c.multiGroupRatingStatusKey,
          checkFirmReject=True,
          filterColumnPairs=[(c.modelingMultiGroupKey, 1)],
        )
      )
    if enabledScorers is None or Scorers.MFGroupScorer in enabledScorers:
      # TODO: modify this code to work when MFExpansionScorer is disabled by the system test
      assert len(scorers[Scorers.MFCoreScorer]) == 1
      assert len(scorers[Scorers.MFExpansionScorer]) == 1
      coreScorer = scorers[Scorers.MFCoreScorer][0]
      assert isinstance(coreScorer, MFCoreScorer)
      expansionScorer = scorers[Scorers.MFExpansionScorer][0]
      assert isinstance(expansionScorer, MFExpansionScorer)
      coreCrhThreshold = coreScorer.get_crh_threshold()
      expansionCrhThreshold = expansionScorer.get_crh_threshold()
      # consecutive group scorers
      for i in range(1, groupScorerCount + 1):
        if i != trialScoringGroup:
          rules.append(
            scoring_rules.ApplyGroupModelResult(
              RuleID[f"GROUP_MODEL_{i}"],
              {RuleID.EXPANSION_MODEL, RuleID.CORE_MODEL},
              i,
              coreCrhThreshold,
              expansionCrhThreshold,
            )
          )
        else:
          rules.append(
            scoring_rules.ApplyGroupModelResult(
              RuleID[f"GROUP_MODEL_{i}"],
              {RuleID.EXPANSION_MODEL, RuleID.CORE_MODEL},
              i,
              None,
              None,
              minSafeguardThreshold=0.25,
            )
          )
      rules.append(
        scoring_rules.ApplyGroupModelResult(
          RuleID[f"GROUP_MODEL_{nmrScoringGroup}"],
          {RuleID.EXPANSION_MODEL, RuleID.CORE_MODEL},
          nmrScoringGroup,
          None,
          None,
          minSafeguardThreshold=0.25,
        )
      )
      # nmr group scorer
      rules.append(
        scoring_rules.ApplyNMRGroupModelResult(
          RuleID[f"GROUP_MODEL_{nmrScoringGroup}_NMR"],
          {RuleID.EXPANSION_MODEL, RuleID.CORE_MODEL},
          nmrScoringGroup,
        )
      )
    if enabledScorers is None or Scorers.MFTopicScorer in enabledScorers:
      for topic in Topics:
        if topic == Topics.Unassigned:
          continue
        rules.append(
          scoring_rules.ApplyTopicModelResult(
            RuleID[f"TOPIC_MODEL_{topic.value}"],
            {RuleID.EXPANSION_PLUS_MODEL, RuleID.EXPANSION_MODEL, RuleID.CORE_MODEL},
            topic,
          )
        )
    if enableNmrDueToMinStableCrhTime:
      rules.append(
        scoring_rules.NmrDueToMinStableCrhTime(
          RuleID.NMR_DUE_TO_MIN_STABLE_CRH_TIME,
          {RuleID.CORE_MODEL},
        )
      )
    rules.extend(
      [
        scoring_rules.ScoringDriftGuard(
          RuleID.SCORING_DRIFT_GUARD, {RuleID.CORE_MODEL}, noteStatusHistory
        ),
        # TODO: The rule below both sets tags for notes which are CRH / CRNH and unsets status for
        # any notes which are CRH / CRNH but don't have enough ratings to assign two tags.  The later
        # behavior can lead to unsetting locked status.  We should refactor this code to (1) remove
        # the behavior which unsets status (instead tags will be assigned on a best effort basis) and
        # (2) set tags in logic which is not run as a ScoringRule (since ScoringRules function to
        # update note status).
        # ------ Comment out previous code: Start ------
        # scoring_rules.InsufficientExplanation(
        #   RuleID.INSUFFICIENT_EXPLANATION,
        #   {RuleID.CORE_MODEL},
        #   c.needsMoreRatings,
        #   c.minRatingsToGetTag,
        #   c.minTagsNeededForStatus,
        # ),
        # ------ Comment out previous code: End ------
      ]
    )
    scoredNotes[c.firstTagKey] = np.nan
    scoredNotes[c.secondTagKey] = np.nan

  with c.time_block("Post-scorers: Meta Score: Apply Scoring Rules"):
    scoringResult = scoring_rules.apply_scoring_rules(
      scoredNotes,
      rules,
      c.finalRatingStatusKey,
      c.metaScorerActiveRulesKey,
      decidedByColumn=c.decidedByKey,
    )
    if not enableNmrDueToMinStableCrhTime:
      scoringResult[c.updatedTimestampMillisOfNmrDueToMinStableCrhTimeKey] = np.nan
      scoringResult[c.preStabilizationRatingStatusKey] = np.nan
    # ------ Commment out previous code: Start ------
    # # Validate that nothing that was a FIRM_REJECT or CRNH from Core or Expansion is rated CRH
    # coreRejects = scoringResult[c.coreRatingStatusKey].isin(
    #   {c.firmReject, c.currentlyRatedNotHelpful}
    # )
    # expansionRejects = scoringResult[c.expansionRatingStatusKey].isin(
    #   {c.firmReject, c.currentlyRatedNotHelpful}
    # )
    # blockedRows = coreRejects | (scoringResult[c.coreRatingStatusKey].isna() & expansionRejects)
    # crhRows = scoringResult[c.finalRatingStatusKey] == c.currentlyRatedHelpful
    # logger.info("Summary of blocked and CRH rows:")
    # # TODO: validate that these are all due to ScoringDriftGuard and change to an assert
    # logger.info(
    #   scoringResult[blockedRows & crhRows][c.metaScorerActiveRulesKey].value_counts(dropna=False)
    # )
    # logger.info(scoringResult[blockedRows & crhRows][c.decidedByKey].value_counts(dropna=False))
    # ------ Commment out previous code: End ------
  with c.time_block("Post-scorers: Meta Score: Preparing Return Values"):
    scoredNotesCols = scoringResult[
      [
        c.noteIdKey,
        c.finalRatingStatusKey,
        c.metaScorerActiveRulesKey,
        c.firstTagKey,
        c.secondTagKey,
        c.decidedByKey,
        c.updatedTimestampMillisOfNmrDueToMinStableCrhTimeKey,
      ]
    ]
    auxiliaryNoteInfoCols = scoringResult[
      [
        c.noteIdKey,
        c.currentlyRatedHelpfulBoolKey,
        c.currentlyRatedNotHelpfulBoolKey,
        c.awaitingMoreRatingsBoolKey,
        c.unlockedRatingStatusKey,
        c.preStabilizationRatingStatusKey,
      ]
    ]
  return scoredNotesCols, auxiliaryNoteInfoCols


def _compute_note_stats(
  ratings: pd.DataFrame, noteStatusHistory: pd.DataFrame
) -> Tuple[pd.DataFrame, pd.DataFrame]:
  """Generates DFs containing aggregate / global properties for each note.

  This function computes note aggregates over ratings and merges in selected fields
  from noteStatusHistory.  This function runs independent of individual scorers and
  augments the results of individual scorers because individual scorer may elect to
  consider only a subset of notes or ratings.  Computing on all available data after
  scorers have run guarantees completeness over all Community Notes data.

  Args:
    ratings: pd.DataFrame continaing *all* ratings on *all* notes from *all* users.
    noteStatusHistory: pd.DataFrame containing complete noteStatusHistory for all notes.

  Returns:
    Tuple[pd.DataFrame, pd.DataFrame]:
      scoredNotesCols pd.DataFrame: one row per note contained note scores and parameters.
      auxiliaryNoteInfoCols pd.DataFrame: one row per note containing adjusted and ratio tag values
  """
  noteStats = note_ratings.compute_note_stats(ratings, noteStatusHistory)
  scoredNotesCols = noteStats[
    [c.noteIdKey, c.classificationKey, c.createdAtMillisKey, c.numRatingsKey]
  ]
  auxiliaryNoteInfoCols = noteStats[
    [
      c.noteIdKey,
      c.noteAuthorParticipantIdKey,
      c.createdAtMillisKey,
      c.numRatingsLast28DaysKey,
      c.currentLabelKey,
    ]
    + (c.helpfulTagsTSVOrder + c.notHelpfulTagsTSVOrder)
  ]
  return scoredNotesCols, auxiliaryNoteInfoCols


def _compute_helpfulness_scores(
  ratings: pd.DataFrame,
  scoredNotes: pd.DataFrame,
  auxiliaryNoteInfo: pd.DataFrame,
  helpfulnessScores: pd.DataFrame,
  noteStatusHistory: pd.DataFrame,
  userEnrollment: pd.DataFrame,
) -> pd.DataFrame:
  """Computes usage statistics for Community Notes contributors.

  This function takes as input scoredNotes and auxiliaryNoteInfo (which represent the scoring
  results and associated statistics), helpfulnessScores (which contains any contributor metrics
  exported as a side effect of note scoring), ratings (which contains raw data about direct user
  contributions) along with noteStatusHistory (used to determine when notes were first assigned
  status) and userEnrollment (used to determine writing ability for users).

  See documentation below for additional information about contributor scores:
  https://twitter.github.io/communitynotes/contributor-scores/.

  Args:
      ratings (pd.DataFrame): preprocessed ratings
      scoredNotes (pd.DataFrame): notes with scores returned by MF scoring algorithm
      auxiliaryNoteInfo (pd.DataFrame): additional fields generated during note scoring
      helpfulnessScores (pd.DataFrame): BasicReputation scores for all raters
      noteStatusHistory (pd.DataFrame): one row per note; history of when note had each status
      userEnrollment (pd.DataFrame): The enrollment state for each contributor

  Returns:
      helpfulnessScores pd.DataFrame: one row per user containing a column for each helpfulness score.
  """
  with c.time_block("Meta Helpfulness Scorers: Setup"):
    # Generate a unified view of note scoring information for computing contributor stats
    assert len(scoredNotes) == len(auxiliaryNoteInfo), "notes in both note inputs must match"

    scoredNotesWithStats = scoredNotes.merge(
      # noteId and timestamp are the only common fields, and should always be equal.
      auxiliaryNoteInfo,
      on=[c.noteIdKey, c.createdAtMillisKey],
      how="inner",
    )[
      [
        c.noteIdKey,
        c.finalRatingStatusKey,
        c.coreNoteInterceptKey,
        c.currentlyRatedHelpfulBoolKey,
        c.currentlyRatedNotHelpfulBoolKey,
        c.awaitingMoreRatingsBoolKey,
        c.createdAtMillisKey,
        c.noteAuthorParticipantIdKey,
        c.numRatingsKey,
        c.numRatingsLast28DaysKey,
      ]
    ]
    assert len(scoredNotesWithStats) == len(scoredNotes)

  with c.time_block("Meta Helpfulness Scores: Contributor Scores"):
    # Return one row per rater with stats including trackrecord identifying note labels.
    contributorScores = contributor_state.get_contributor_scores(
      scoredNotesWithStats,
      ratings,
      noteStatusHistory,
    )
  with c.time_block("Meta Helpfulness Scorers: Contributor State"):
    contributorState, prevState = contributor_state.get_contributor_state(
      scoredNotesWithStats,
      ratings,
      noteStatusHistory,
      userEnrollment,
    )

  with c.time_block("Meta Helpfulness Scorers: Combining"):
    # We need to do an outer merge because the contributor can have a state (be a new user)
    # without any notes or ratings.
    contributorScores = contributorScores.merge(
      contributorState[
        [
          c.raterParticipantIdKey,
          c.timestampOfLastStateChange,
          c.enrollmentState,
          c.successfulRatingNeededToEarnIn,
          c.authorTopNotHelpfulTagValues,
          c.isEmergingWriterKey,
          c.numberOfTimesEarnedOutKey,
          c.ratingImpact,
          c.hasCrnhSinceEarnOut,
        ]
      ],
      on=c.raterParticipantIdKey,
      how="outer",
      unsafeAllowed={c.enrollmentState, c.isEmergingWriterKey},
    )
    contributorScores = contributor_state.single_trigger_earn_out(contributorScores)
    contributorScores = contributor_state.calculate_ri_to_earn_in(contributorScores)

    # Consolidates all information on raters / authors.
    helpfulnessScores = helpfulnessScores.merge(
      contributorScores,
      on=c.raterParticipantIdKey,
      how="outer",
    )
    # Pass timestampOfLastEarnOut through to raterModelOutput.
    helpfulnessScores = helpfulnessScores.merge(
      prevState,
      left_on=c.raterParticipantIdKey,
      right_on=c.participantIdKey,
      how="left",
      unsafeAllowed=(c.enrollmentState + "_prev"),
    ).drop(c.participantIdKey, axis=1)

    # For users who did not earn a new enrollmentState, carry over the previous one
    helpfulnessScores[c.enrollmentState] = helpfulnessScores[c.enrollmentState].fillna(
      helpfulnessScores[c.enrollmentState + "_prev"]
    )
    helpfulnessScores.drop(columns=[c.enrollmentState + "_prev"], inplace=True)

    # If field is not set by userEvent or by update script, ok to default to 1
    helpfulnessScores[c.timestampOfLastEarnOut].fillna(1, inplace=True)

  return helpfulnessScores


def _add_deprecated_columns(scoredNotes: pd.DataFrame) -> pd.DataFrame:
  """Impute columns which are no longer used but must be maintained in output.

  Args:
    scoredNotes: DataFrame containing note scoring output

  Returns:
    scoredNotes augmented to include deprecated columns filled with dummy values
  """
  for column, columnType in c.deprecatedNoteModelOutputTSVColumnsAndTypes:
    assert column not in scoredNotes.columns
    if columnType == np.double:
      scoredNotes[column] = np.nan
    elif columnType == str:
      scoredNotes[column] = ""
    elif columnType == "category":
      scoredNotes[column] = np.nan
    else:
      assert False, f"column type {columnType} unsupported"
  return scoredNotes


def _validate_note_scoring_output(
  scoredNotes: pd.DataFrame,
  noteStatusHistory: pd.DataFrame,
  auxiliaryNoteInfo: pd.DataFrame,
) -> Tuple[pd.DataFrame, pd.DataFrame, pd.DataFrame]:
  """Guarantee that each dataframe has the expected columns in the correct order.

  Args:
    scoredNotes (pd.DataFrame): notes with scores returned by MF scoring algorithm
    noteStatusHistory (pd.DataFrame): one row per note; history of when note had each status
    auxiliaryNoteInfo (pd.DataFrame): additional fields generated during note scoring

  Returns:
    Input arguments with columns potentially re-ordered.
  """
  assert set(scoredNotes.columns) == set(
    c.noteModelOutputTSVColumns
  ), f"Got {sorted(scoredNotes.columns)}, expected {sorted(c.noteModelOutputTSVColumns)}"
  scoredNotes = scoredNotes[c.noteModelOutputTSVColumns]
  assert set(noteStatusHistory.columns) == set(
    c.noteStatusHistoryTSVColumns
  ), f"Got {sorted(noteStatusHistory.columns)}, expected {sorted(c.noteStatusHistoryTSVColumns)}"
  noteStatusHistory = noteStatusHistory[c.noteStatusHistoryTSVColumns]
  assert set(auxiliaryNoteInfo.columns) == set(
    c.auxiliaryScoredNotesTSVColumns
  ), f"Got {sorted(auxiliaryNoteInfo.columns)}, expected {sorted(c.auxiliaryScoredNotesTSVColumns)}"
  auxiliaryNoteInfo = auxiliaryNoteInfo[c.auxiliaryScoredNotesTSVColumns]
  return (scoredNotes, noteStatusHistory, auxiliaryNoteInfo)


def _validate_contributor_scoring_output(
  helpfulnessScores: pd.DataFrame,
) -> pd.DataFrame:
  assert set(helpfulnessScores.columns) == set(
    c.raterModelOutputTSVColumns
  ), f"Got {sorted(helpfulnessScores.columns)}, expected {sorted(c.raterModelOutputTSVColumns)}"
  helpfulnessScores = helpfulnessScores[c.raterModelOutputTSVColumns]
  return helpfulnessScores


def run_post_selection_similarity(notes: pd.DataFrame, ratings: pd.DataFrame) -> pd.DataFrame:
  with c.time_block("Compute Post Selection Similarity"):
    pss = PostSelectionSimilarity(notes, ratings)
    postSelectionSimilarityValues = pss.get_post_selection_similarity_values()
    del pss
    gc.collect()
  return postSelectionSimilarityValues


def run_prescoring(
  args,
  notes: pd.DataFrame,
  ratings: pd.DataFrame,
  noteStatusHistory: pd.DataFrame,
  userEnrollment: pd.DataFrame,
  postSelectionSimilarityValues: pd.DataFrame,
  seed: Optional[int] = None,
  enabledScorers: Optional[Set[Scorers]] = None,
  runParallel: bool = True,
  dataLoader: Optional[CommunityNotesDataLoader] = None,
  useStableInitialization: bool = True,
  pseudoraters: bool = True,
  checkFlips: bool = True,
  enableNmrDueToMinStableCrhTime: bool = True,
  previousRatingCutoffTimestampMillis: Optional[int] = None,
) -> Tuple[
  pd.DataFrame,
  pd.DataFrame,
  sklearn.pipeline.Pipeline,
  PFlipPlusModel,
  c.PrescoringMetaOutput,
  pd.DataFrame,
]:
  logger.info("logging environment variables")
  for k, v in os.environ.items():
    print(f"{k}: {v}")
  with c.time_block("Logging Prescoring Inputs Initial RAM usage"):
    logger.info(get_df_info(notes, "notes"))
    logger.info(get_df_info(ratings, "ratings"))
    logger.info(get_df_info(noteStatusHistory, "noteStatusHistory"))
    logger.info(get_df_info(userEnrollment, "userEnrollment"))
<<<<<<< HEAD
  with c.time_block("Note Topic Assignment"):
    topicModel = TopicModel()
    (
      noteTopicClassifierPipe,
      seedLabels,
      conflictedTexts,
    ) = topicModel.train_note_topic_classifier(notes)
    noteTopics = topicModel.get_note_topics(
      notes,
      [noteTopicClassifierPipe],
      [seedLabels],
      conflictedTextSetsForAccuracyEval=[conflictedTexts],
    )
=======

  # ------ Edited by Siqi: Start ------
  if enabledScorers is None or Scorers.MFTopicScorer in enabledScorers:
    with c.time_block("Note Topic Assignment"):
      topicModel = TopicModel()
      (
        noteTopicClassifierPipe,
        seedLabels,
        conflictedTexts,
      ) = topicModel.train_note_topic_classifier(notes)
      noteTopics = topicModel.get_note_topics(
        notes, 
        noteTopicClassifierPipe, 
        seedLabels, 
        conflictedTextsForAccuracyEval=conflictedTexts
      )
  else:
    with c.time_block("Set Note Topics to Dummy dataframe by copying all noteIds"):
      noteTopics = notes[[c.noteIdKey]].copy()
      noteTopicClassifierPipe = None
  # ------ Edited by Siqi: End ------
>>>>>>> 388bbb39

  logger.info(
    f"ratings summary before PSS: {get_df_fingerprint(ratings, [c.noteIdKey, c.raterParticipantIdKey])}"
  )
  with c.time_block("Filter ratings by Post Selection Similarity"):
    logger.info(f"Post Selection Similarity Prescoring: begin with {len(ratings)} ratings.")
    ratings = filter_ratings_by_post_selection_similarity(
      notes, ratings, postSelectionSimilarityValues
    )
    logger.info(f"Post Selection Similarity Prescoring: {len(ratings)} ratings remaining.")
  logger.info(
    f"ratings summary after PSS: {get_df_fingerprint(ratings, [c.noteIdKey, c.raterParticipantIdKey])}"
  )

  scorers = _get_scorers(
    seed=seed,
    pseudoraters=False,
    useStableInitialization=useStableInitialization,
    # ------ Added by Siqi: Start ------
    enabledScorers=enabledScorers,
    # ------ Added by Siqi: End ------
  )

  # Attempt to convert IDs to Int64 before prescoring.  We expect this to succeed in production,
  # fail when running on public data and fail in some unit tests.
  conversion = False
  try:
    # Complete all three conversions before doing any updates, so if there are any errors the
    # updates don't happen.
    ratingIds = ratings[c.raterParticipantIdKey].astype(pd.Int64Dtype())
    noteStatusHistoryIds = noteStatusHistory[c.noteAuthorParticipantIdKey].astype(pd.Int64Dtype())
    userEnrollmentIds = userEnrollment[c.participantIdKey].astype(pd.Int64Dtype())
    ratings[c.raterParticipantIdKey] = ratingIds
    noteStatusHistory[c.noteAuthorParticipantIdKey] = noteStatusHistoryIds
    userEnrollment[c.participantIdKey] = userEnrollmentIds
    del ratingIds, noteStatusHistoryIds, userEnrollmentIds
    logger.info(
      "User IDs for ratings, noteStatusHistory and userEnrollment converted to Int64Dtype."
    )
    conversion = True
  except ValueError as e:
    logger.info(f"Error converting user IDs to ints.  IDs will remain as strings. {repr(e)}")
  with c.time_block("Logging Prescoring Inputs RAM usage before _run_scorers"):
    logger.info(get_df_info(notes, "notes"))
    logger.info(get_df_info(ratings, "ratings"))
    logger.info(get_df_info(noteStatusHistory, "noteStatusHistory"))
    logger.info(get_df_info(userEnrollment, "userEnrollment"))
  prescoringModelResultsFromAllScorers = _run_scorers(
    args,
    scorers=list(chain(*scorers.values())),
    scoringArgs=PrescoringArgs(
      noteTopics=noteTopics,
      ratings=ratings,
      noteStatusHistory=noteStatusHistory,
      userEnrollment=userEnrollment,
    ),
    runParallel=runParallel,
    dataLoader=dataLoader,
    # Restrict parallelism to 6 processes.  Memory usage scales linearly with the number of
    # processes and 6 is enough that the limiting factor continues to be the longest running
    # scorer (i.e. we would not finish faster with >6 worker processes.)
    maxWorkers=6,
  )
  (
    prescoringNoteModelOutput,
    prescoringRaterModelOutput,
    prescoringMetaOutput,
  ) = combine_prescorer_scorer_results(prescoringModelResultsFromAllScorers)
  del prescoringModelResultsFromAllScorers
  del scorers
  gc.collect()

  with c.time_block("Logging Prescoring Results RAM usage (before conversion)"):
    logger.info(get_df_info(notes, "notes"))
    logger.info(get_df_info(ratings, "ratings"))
    logger.info(get_df_info(noteStatusHistory, "noteStatusHistory"))
    logger.info(get_df_info(userEnrollment, "userEnrollment"))
    logger.info(get_df_info(prescoringNoteModelOutput, "prescoringNoteModelOutput"))
    logger.info(get_df_info(prescoringRaterModelOutput, "prescoringRaterModelOutput"))
  # Restore IDs as string objects now that prescoring is over and memory pressure is relaxed.
  if conversion:
    logger.info("Restoring string IDs.")
    ratings[c.raterParticipantIdKey] = ratings[c.raterParticipantIdKey].astype(str)
    noteStatusHistory[c.noteAuthorParticipantIdKey] = noteStatusHistory[
      c.noteAuthorParticipantIdKey
    ].astype(str)
    userEnrollment[c.participantIdKey] = userEnrollment[c.participantIdKey].astype(str)
    # Notice that we also do conversion on the prescoring results.
    prescoringRaterModelOutput[c.raterParticipantIdKey] = prescoringRaterModelOutput[
      c.raterParticipantIdKey
    ].astype(str)
    logger.info("Restoration of original string IDs complete.")

  with c.time_block("Logging Prescoring Results RAM usage (after conversion)"):
    logger.info(get_df_info(notes, "notes"))
    logger.info(get_df_info(ratings, "ratings"))
    logger.info(get_df_info(noteStatusHistory, "noteStatusHistory"))
    logger.info(get_df_info(userEnrollment, "userEnrollment"))
    logger.info(get_df_info(prescoringNoteModelOutput, "prescoringNoteModelOutput"))
    logger.info(get_df_info(prescoringRaterModelOutput, "prescoringRaterModelOutput"))

  prescoringRaterModelOutput = pd.concat(
    [prescoringRaterModelOutput, postSelectionSimilarityValues],
    unsafeAllowed={
      c.postSelectionValueKey,
    },
  )
  with c.time_block("Logging Prescoring Results RAM usage (after concatenation)"):
    logger.info(get_df_info(prescoringRaterModelOutput, "prescoringRaterModelOutput"))

  with c.time_block("Fitting pflip model"):
    pflipPlusModel = PFlipPlusModel(seed=seed)
    # ------ Commment out previous code: Start ------
    # pflipPlusModel.fit(notes, ratings, noteStatusHistory, prescoringRaterModelOutput)
    # ------ Commment out previous code: End ------

  # Prescoring itself is now done. We will not run final_note_scoring to check note status flips.
  if checkFlips:
    # Rescore a smaller set of notes, since we are only using these note statuses to check for flips.
    # Rescore only unlocked notes. (In the future, we could randomly sample a subset of these)
    noteStatusHistoryToRescore = noteStatusHistory[
      noteStatusHistory[c.timestampMillisOfStatusLockKey].isna()
    ]

    notesToRescoreSet = set(noteStatusHistoryToRescore[c.noteIdKey])
    ratingsToRescore = ratings[ratings["noteId"].isin(notesToRescoreSet)].copy()
    notesToRescore = notes[notes["noteId"].isin(notesToRescoreSet)].copy()

    scoredNotes, _, _, _ = run_final_note_scoring(
      args,
      notes=notesToRescore,
      ratings=ratingsToRescore,
      noteStatusHistory=noteStatusHistoryToRescore,
      userEnrollment=userEnrollment,
      seed=seed,
      pseudoraters=pseudoraters,
      enabledScorers=enabledScorers,
      runParallel=runParallel,
      useStableInitialization=useStableInitialization,
      prescoringNoteModelOutput=prescoringNoteModelOutput,
      prescoringRaterModelOutput=prescoringRaterModelOutput,
      noteTopicClassifier=noteTopicClassifierPipe,
      pflipClassifier=pflipPlusModel,
      prescoringMetaOutput=prescoringMetaOutput,
      checkFlips=checkFlips,
      enableNmrDueToMinStableCrhTime=enableNmrDueToMinStableCrhTime,
      previousRatingCutoffTimestampMillis=previousRatingCutoffTimestampMillis,
    )
  else:
    scoredNotes = None

  return (
    prescoringNoteModelOutput,
    prescoringRaterModelOutput,
    noteTopicClassifierPipe,
    pflipPlusModel,
    prescoringMetaOutput,
    scoredNotes,
  )


def run_contributor_scoring(
  ratings: pd.DataFrame,
  scoredNotes: pd.DataFrame,
  auxiliaryNoteInfo: pd.DataFrame,
  prescoringRaterModelOutput: pd.DataFrame,
  noteStatusHistory: pd.DataFrame,
  userEnrollment: pd.DataFrame,
  strictColumns: bool = True,
) -> pd.DataFrame:
  helpfulnessScores = convert_prescoring_rater_model_output_to_coalesced_helpfulness_scores(
    prescoringRaterModelOutput, userEnrollment
  )
  helpfulnessScores = coalesce_group_model_helpfulness_scores(helpfulnessScores)
  helpfulnessScores = coalesce_multi_group_model_helpfulness_scores(helpfulnessScores)

  # Compute contribution statistics and enrollment state for users.
  with c.time_block("Post-scorers: Compute helpfulness scores"):
    helpfulnessScores = _compute_helpfulness_scores(
      ratings,
      scoredNotes,
      auxiliaryNoteInfo,
      helpfulnessScores,
      noteStatusHistory,
      userEnrollment,
    )
    if strictColumns:
      helpfulnessScores = _validate_contributor_scoring_output(helpfulnessScores)
  return helpfulnessScores


def determine_which_notes_to_rescore(
  notes: pd.DataFrame,
  ratings: pd.DataFrame,
  noteStatusHistory: pd.DataFrame,
  previousRatingCutoffTimestampMillis: Optional[int] = None,
  scoreRecentNotesMinimumFrequencyMillis: Optional[int] = 1000 * 60 * 60 * 24,  # 1 day
  recentNotesAgeCutoffMillis: Optional[int] = 1000 * 60 * 60 * 24 * 14,  # 14 days,
  scoreRecentlyFlippedNotesMinimumFrequencyMillis: Optional[int] = 1000 * 60 * 60 * 1,  # 1 hour
  recentlyFlippedNoteAgeCutoffMillis: Optional[int] = 1000 * 60 * 60 * 24,  # 1 day
  lockingRescoreWindowMillis: int = 1000 * 60 * 60 * 24 * 7,  # 7 days
) -> Tuple[List[c.NoteSubset], set]:
  notesToRescoreSet = set()
  noteSubsets = []

  # 1. Rescore all notes with a new rating since last scoring run.
  if previousRatingCutoffTimestampMillis is not None:
    notesWithNewRatings = set(
      ratings.loc[ratings[c.createdAtMillisKey] > previousRatingCutoffTimestampMillis, c.noteIdKey]
    )
    logger.info(
      f"1. Num notes with new ratings since last scoring run (ts: {previousRatingCutoffTimestampMillis}): {len(notesWithNewRatings)}"
    )
    notesToRescoreSet.update(notesWithNewRatings)
  else:
    notesWithNewRatings = set()
  noteSubsets.append(
    c.NoteSubset(
      noteSet=notesWithNewRatings,
      maxNewCrhChurnRate=c.finalNotesWithNewRatingsMaxNewCrhChurn,
      maxOldCrhChurnRate=c.finalNotesWithNewRatingsMaxOldCrhChurn,
      description=c.RescoringRuleID.NOTES_WITH_NEW_RATINGS,
    )
  )

  currentMillis = int(time.time() * 1000)

  # 2. Rescore all recently created notes if not rescored at the minimum frequency.
  if recentNotesAgeCutoffMillis is not None and scoreRecentNotesMinimumFrequencyMillis is not None:
    noteCreatedRecently = (
      noteStatusHistory[c.createdAtMillisKey] > currentMillis - recentNotesAgeCutoffMillis
    )
    noteNotRescoredRecently = (
      noteStatusHistory[c.timestampMillisOfNoteCurrentLabelKey]
      < currentMillis - scoreRecentNotesMinimumFrequencyMillis
    )
    newNotesNotRescoredRecentlyEnough = set(
      noteStatusHistory.loc[noteCreatedRecently & noteNotRescoredRecently, c.noteIdKey]
    )
    logger.info("2. Rescore all recently created notes if not rescored at the minimum frequency.")
    logger.info(f"Num notes created recently: {noteCreatedRecently.sum()}")
    # Remove notes with new ratings from this set.
    newNotesNotRescoredRecentlyEnough = newNotesNotRescoredRecentlyEnough.difference(
      notesWithNewRatings
    )
    notesToRescoreSet.update(newNotesNotRescoredRecentlyEnough)
  else:
    newNotesNotRescoredRecentlyEnough = set()
  noteSubsets.append(
    c.NoteSubset(
      noteSet=newNotesNotRescoredRecentlyEnough,
      maxNewCrhChurnRate=c.finalUnlockedNotesWithNoNewRatingsMaxCrhChurn,
      maxOldCrhChurnRate=c.finalUnlockedNotesWithNoNewRatingsMaxCrhChurn,
      description=c.RescoringRuleID.NEW_NOTES_NOT_RESCORED_RECENTLY_ENOUGH,
    )
  )

  # 3. Rescore all notes that flipped status in the previous scoring run.
  justFlippedNotes = set(
    noteStatusHistory.loc[
      (
        noteStatusHistory[c.timestampMillisOfMostRecentStatusChangeKey]
        == noteStatusHistory[c.timestampMillisOfNoteCurrentLabelKey]
      ),
      c.noteIdKey,
    ]
  ).difference(notesWithNewRatings)
  logger.info(
    f"3. Rescore all notes that flipped status in the previous scoring run. {len(justFlippedNotes)}"
  )
  notesToRescoreSet.update(justFlippedNotes)
  noteSubsets.append(
    c.NoteSubset(
      noteSet=justFlippedNotes,
      maxNewCrhChurnRate=c.finalNotesThatJustFlippedStatusMaxCrhChurn,
      maxOldCrhChurnRate=c.finalNotesThatJustFlippedStatusMaxCrhChurn,
      description=c.RescoringRuleID.NOTES_FLIPPED_PREVIOUS_RUN,
    )
  )

  # 4. Rescore all recently-flipped notes if not rescored at the minimum frequency.
  if (
    recentlyFlippedNoteAgeCutoffMillis is not None
    and scoreRecentlyFlippedNotesMinimumFrequencyMillis is not None
  ):
    noteFlippedRecently = (
      noteStatusHistory[c.timestampMillisOfMostRecentStatusChangeKey]
      > currentMillis - recentlyFlippedNoteAgeCutoffMillis
    )
    noteNotRescoredRecently = (
      noteStatusHistory[c.timestampMillisOfNoteCurrentLabelKey]
      < currentMillis - scoreRecentlyFlippedNotesMinimumFrequencyMillis
    )
    logger.info("4. Rescore all recently-flipped notes if not rescored at the minimum frequency.")
    logger.info(f"Num notes flipped recently: {noteFlippedRecently.sum()}")
    logger.info(f"Num notes not rescored recently enough: {noteNotRescoredRecently.sum()}")
    recentlyFlippedNotesNotRescoredRecentlyEnough = set(
      noteStatusHistory.loc[noteFlippedRecently & noteNotRescoredRecently, c.noteIdKey]
    )
    notesToRescoreSet.update(recentlyFlippedNotesNotRescoredRecentlyEnough)
  else:
    recentlyFlippedNotesNotRescoredRecentlyEnough = set()
  noteSubsets.append(
    c.NoteSubset(
      noteSet=recentlyFlippedNotesNotRescoredRecentlyEnough,
      maxNewCrhChurnRate=c.finalNotesThatFlippedRecentlyMaxCrhChurn,
      maxOldCrhChurnRate=c.finalNotesThatFlippedRecentlyMaxCrhChurn,
      description=c.RescoringRuleID.RECENTLY_FLIPPED_NOTES_NOT_RESCORED_RECENTLY_ENOUGH,
    )
  )

  # 5. Rescore all notes that were NMRed due to MinStableCrhTime was not met.
  nmrDueToMinStableCrhTimeNotes = set(
    noteStatusHistory.loc[
      (
        ~noteStatusHistory[c.timestampMillisOfNmrDueToMinStableCrhTimeKey].isna()
        & (noteStatusHistory[c.timestampMillisOfNmrDueToMinStableCrhTimeKey] > 0)
      ),
      c.noteIdKey,
    ]
  )
  logger.info(
    f"5. Rescore all notes that were NMRed due to MinStableCrhTime was not met. {len(nmrDueToMinStableCrhTimeNotes)}"
  )
  notesToRescoreSet.update(nmrDueToMinStableCrhTimeNotes)
  noteSubsets.append(
    c.NoteSubset(
      noteSet=nmrDueToMinStableCrhTimeNotes,
      maxNewCrhChurnRate=c.finalNotesNmrDueToMinStableCrhTimeMaxNewCrhChurn,
      maxOldCrhChurnRate=c.finalNotesNmrDueToMinStableCrhTimeMaxOldCrhChurn,
      description=c.RescoringRuleID.NMR_DUE_TO_MIN_STABLE_CRH_TIME,
    )
  )

  # 6. Rescore recent unlocked notes that are now eligible to lock.
  lockingEligibleUnlockedNotes = set(
    noteStatusHistory.loc[
      (
        # Note must be currently unlocked.
        noteStatusHistory[c.lockedStatusKey].isna()
        # Note must have last been decided by a model that is eligible to lock notes.
        & (
          noteStatusHistory[c.currentDecidedByKey].isin(
            {rule.get_name() for rule in RuleID if rule.value.lockingEnabled}
          )
        )
        # Note must be old enough to lock.
        & (noteStatusHistory[c.createdAtMillisKey] < (c.epochMillis - c.noteLockMillis))
        # Note must have been created within a defined limit of the locking window.  This
        # criteria is present to make sure that when a model is changed to locking status
        # there is a limit to how far back in time notes can be rescored.  The window should
        # be large enough that any final scoring outage would not cause notes to fall out
        # of the window and remain unlocked.
        & (
          noteStatusHistory[c.createdAtMillisKey]
          > (c.epochMillis - c.noteLockMillis - lockingRescoreWindowMillis)
        )
      ),
      c.noteIdKey,
    ]
  )
  logger.info(
    f"6. Rescore recent unlocked notes that are eligible for locking {len(lockingEligibleUnlockedNotes)}"
  )
  notesToRescoreSet.update(lockingEligibleUnlockedNotes)
  noteSubsets.append(
    c.NoteSubset(
      noteSet=lockingEligibleUnlockedNotes,
      maxNewCrhChurnRate=c.finalUnlockedNotesWithNoNewRatingsMaxCrhChurn,
      maxOldCrhChurnRate=c.finalUnlockedNotesWithNoNewRatingsMaxCrhChurn,
      description=c.RescoringRuleID.LOCKING_ELIGIBLE_RECENT_UNLOCKED_NOTES,
    )
  )

  logger.info(
    f"""----\nNotes to rescore:
        * {len(notesWithNewRatings)} notes with new ratings since last scoring run.
        * {len(newNotesNotRescoredRecentlyEnough)} notes created recently and not rescored recently enough.
        * {len(justFlippedNotes)} notes that flipped status in the previous scoring run.
        * {len(recentlyFlippedNotesNotRescoredRecentlyEnough)} notes that flipped status recently and not rescored recently enough.
        * {len(nmrDueToMinStableCrhTimeNotes)} notes that were NMRed due to MinStableCrhTime was not met.
        * {len(lockingEligibleUnlockedNotes)} recent notes that are eligible to lock but haven't locked yet.
      Overall: {len(notesToRescoreSet)} notes to rescore, out of {len(notes)} total.\n----"""
  )

  return noteSubsets, notesToRescoreSet


def run_final_note_scoring(
  args,
  notes: pd.DataFrame,
  ratings: pd.DataFrame,
  noteStatusHistory: pd.DataFrame,
  userEnrollment: pd.DataFrame,
  prescoringNoteModelOutput: pd.DataFrame,
  prescoringRaterModelOutput: pd.DataFrame,
  noteTopicClassifier: sklearn.pipeline.Pipeline,
  pflipClassifier: PFlipPlusModel,
  prescoringMetaOutput: c.PrescoringMetaOutput,
  seed: Optional[int] = None,
  pseudoraters: Optional[bool] = True,
  enabledScorers: Optional[Set[Scorers]] = None,
  strictColumns: bool = True,
  runParallel: bool = True,
  dataLoader: Optional[CommunityNotesDataLoader] = None,
  useStableInitialization: bool = True,
  checkFlips: bool = True,
  previousScoredNotes: Optional[pd.DataFrame] = None,
  previousAuxiliaryNoteInfo: Optional[pd.DataFrame] = None,
  previousRatingCutoffTimestampMillis: Optional[int] = 0,
  enableNmrDueToMinStableCrhTime: bool = True,
):
  metrics = {}
  with c.time_block("Logging Final Scoring RAM usage"):
    logger.info(get_df_info(notes, "notes"))
    logger.info(get_df_info(ratings, "ratings"))
    logger.info(get_df_info(noteStatusHistory, "noteStatusHistory"))
    logger.info(get_df_info(userEnrollment, "userEnrollment"))
    logger.info(get_df_info(prescoringNoteModelOutput, "prescoringNoteModelOutput"))
    logger.info(get_df_info(prescoringRaterModelOutput, "prescoringRaterModelOutput"))

  # Save a reference to the full set of available notes data so that we can later guarantee
  # the text from all notes are available during topic assignment.
  notesFull = notes[[c.noteIdKey, c.tweetIdKey, c.summaryKey]]

  # Since pflip requires access to all notes and ratings colocated on the same post as
  # any note scored by pflip, we  compute pflip predictions before pruning the notes and
  # ratings datasets.
  # ------ Commment out previous code: Start ------
  # with c.time_block("Computing pflip scores."):
  #   # Identify set of adjacent notes to scope notes and ratings datasets.
  #   pflipNoteIds = noteStatusHistory[
  #     noteStatusHistory[c.timestampMillisOfNmrDueToMinStableCrhTimeKey] > 0
  #   ][[c.noteIdKey]]  # Compute pflip for any note currently in stabilization.
  #   logger.info(f"computing pflip for {len(pflipNoteIds)} notes in stabilization")
  #   assert len(pflipNoteIds) == pflipNoteIds[c.noteIdKey].nunique()
  #   pflipTweetIds = (
  #     notes[[c.noteIdKey, c.tweetIdKey]].merge(pflipNoteIds)[[c.tweetIdKey]].drop_duplicates()
  #   )
  #   pflipAdjacentNoteIds = notes[[c.noteIdKey, c.tweetIdKey]].merge(pflipTweetIds)[[c.noteIdKey]]
  #   assert len(pflipAdjacentNoteIds) == pflipAdjacentNoteIds[c.noteIdKey].nunique()
  #   # Prune notes and ratings to adjacent notes
  #   pflipNotes = notes.merge(pflipAdjacentNoteIds)
  #   pflipRatings = ratings.merge(pflipAdjacentNoteIds)
  #   pflipNoteStatusHistory = noteStatusHistory.merge(pflipAdjacentNoteIds)
  #   # Apply preprocessing updates
  #   pflipNotes, pflipRatings, pflipNoteStatusHistory = preprocess_data(
  #     pflipNotes, pflipRatings, pflipNoteStatusHistory
  #   )
  #   # Apply PSS filtering
  #   pflipRatings = filter_ratings_by_post_selection_similarity(
  #     pflipNotes,
  #     pflipRatings,
  #     prescoringRaterModelOutput[prescoringRaterModelOutput[c.postSelectionValueKey] >= 1][
  #       [c.raterParticipantIdKey, c.postSelectionValueKey]
  #     ],
  #   )
  #   # Compute pflip scores
  #   pflipPredictions = pflipClassifier.predict(
  #     pflipNotes, pflipRatings, pflipNoteStatusHistory, prescoringRaterModelOutput
  #   )
  #   logger.info(f"pflip prediction summary:\n{pflipPredictions[PFLIP_LABEL].value_counts()}")
  # ------ Commment out previous code: End ------

  with c.time_block("Determine which notes to score."):
    if previousScoredNotes is None:
      logger.info("No previous scored notes passed; scoring all notes.")
      notesToRescoreSet: Set[int] = set()
      scoredNotesPassthrough = None
      currentMillis = int(time.time() * 1000)
      recentNotesAgeTooOldCutoffMillis = (
        1000 * 60 * 60 * 24 * 13
      )  # 13 days: one less than final scoring to avoid boundary issues
      recentNotesAgeTooRecentCutoffMillis = (
        1000 * 60 * 60 * 24 * 3
      )  # 2 days, to avoid notes with too many new ratings

      noteSubsets: List[c.NoteSubset] = [
        c.NoteSubset(
          noteSet=None,
          maxNewCrhChurnRate=c.prescoringAllUnlockedNotesMaxCrhChurn,
          maxOldCrhChurnRate=c.prescoringAllUnlockedNotesMaxCrhChurn,
          description=c.RescoringRuleID.ALL_NOTES,
        ),
        c.NoteSubset(
          noteSet=set(
            noteStatusHistory.loc[
              (
                (
                  noteStatusHistory[c.createdAtMillisKey]
                  >= currentMillis - recentNotesAgeTooOldCutoffMillis
                )
                & (
                  noteStatusHistory[c.createdAtMillisKey]
                  < currentMillis - recentNotesAgeTooRecentCutoffMillis
                )
              ),
              c.noteIdKey,
            ]
          ),
          maxNewCrhChurnRate=c.prescoringAllNotesCreatedThreeToThirteenDaysAgoMaxChurn,
          maxOldCrhChurnRate=c.prescoringAllNotesCreatedThreeToThirteenDaysAgoMaxChurn,
          description=c.RescoringRuleID.NOTES_CREATED_SOMEWHAT_RECENTLY,
        ),
      ]

      noteSubsetsForProdScoring, _ = determine_which_notes_to_rescore(
        notes, ratings, noteStatusHistory, previousRatingCutoffTimestampMillis
      )
      for noteSubset in noteSubsetsForProdScoring:
        if noteSubset.description == c.RescoringRuleID.NEW_NOTES_NOT_RESCORED_RECENTLY_ENOUGH:
          noteSubsets.append(noteSubset)
    else:
      assert previousAuxiliaryNoteInfo is not None
      assert previousRatingCutoffTimestampMillis is not None
      logger.info("Previous scored notes passed; determining which notes to rescore.")
      # Filter all datasets to smaller versions which only contain notes which need to be scored.
      noteSubsets, notesToRescoreSet = determine_which_notes_to_rescore(
        notes, ratings, noteStatusHistory, previousRatingCutoffTimestampMillis
      )

      scoredNotesPassthrough = previousScoredNotes[
        ~previousScoredNotes[c.noteIdKey].isin(notesToRescoreSet)
      ]
      auxiliaryNoteInfoPassthrough = previousAuxiliaryNoteInfo[
        ~previousAuxiliaryNoteInfo[c.noteIdKey].isin(notesToRescoreSet)
      ]
      noteStatusHistoryPassthrough = noteStatusHistory[
        ~noteStatusHistory[c.noteIdKey].isin(notesToRescoreSet)
      ]

      logger.info(
        f"Rescoring {len(notesToRescoreSet)} notes, out of {len(notes)} total. Original number of ratings: {len(ratings)}"
      )
      metrics["num_notes_to_rescore"] = len(notesToRescoreSet)

      # Filter all datasets to only contain notes which need to be scored.
      notes = notes[notes[c.noteIdKey].isin(notesToRescoreSet)]
      ratings = ratings[ratings[c.noteIdKey].isin(notesToRescoreSet)]
      noteStatusHistory = noteStatusHistory[noteStatusHistory[c.noteIdKey].isin(notesToRescoreSet)]
      prescoringNoteModelOutput = prescoringNoteModelOutput[
        prescoringNoteModelOutput[c.noteIdKey].isin(notesToRescoreSet)
      ]

      logger.info(f"Ratings on notes to rescore: {len(ratings)}")
      metrics["num_ratings_on_notes_to_rescore"] = len(ratings)
      metrics["latest_rating_created_ms"] = ratings["createdAtMillis"].max()

  with c.time_block("Preprocess smaller dataset since we skipped preprocessing at read time"):
    notes, ratings, noteStatusHistory = preprocess_data(notes, ratings, noteStatusHistory)

<<<<<<< HEAD
  with c.time_block("Note Topic Assignment"):
    # Prune notesFull to include all notes on any post that is having a note scored.  Recall that
    # since a post may have multiple notes, and some notes may be scored while others are not,
    # topic assignment may include text from notes that are not otherwise scored.  Casting to
    # np.int64 is necessary since datatypes can be inconsistent in unit tests.
    scoredTweets = set(notes[c.tweetIdKey].astype(np.int64))
    notesFull = notesFull[notesFull[c.tweetIdKey].astype(np.int64).isin(scoredTweets)]
    topicModel = TopicModel()
    noteTopics = topicModel.get_note_topics(notesFull, noteTopicClassifiers=[noteTopicClassifier])
=======
  # ------ Edited by Siqi: Start ------
  if enabledScorers is None or Scorers.MFTopicScorer in enabledScorers:
    with c.time_block("Note Topic Assignment"):
      # Prune notesFull to include all notes on any post that is having a note scored.  Recall that
      # since a post may have multiple notes, and some notes may be scored while others are not,
      # topic assignment may include text from notes that are not otherwise scored.  Casting to
      # np.int64 is necessary since datatypes can be inconsistent in unit tests.
      scoredTweets = set(notes[c.tweetIdKey].astype(np.int64))
      notesFull = notesFull[notesFull[c.tweetIdKey].astype(np.int64).isin(scoredTweets)]
      topicModel = TopicModel()
      noteTopics = topicModel.get_note_topics(notesFull, noteTopicClassifier)
  else:
    with c.time_block("Set Note Topics to Dummy dataframe by copying all noteIds"):
      noteTopics = notes[[c.noteIdKey]].copy()
  # ------ Added by Siqi: End ------
>>>>>>> 388bbb39

  with c.time_block("Post Selection Similarity: Final Scoring"):
    logger.info(f"Post Selection Similarity Final Scoring: begin with {len(ratings)} ratings.")
    ratings = filter_ratings_by_post_selection_similarity(
      notes,
      ratings,
      prescoringRaterModelOutput[prescoringRaterModelOutput[c.postSelectionValueKey] >= 1][
        [c.raterParticipantIdKey, c.postSelectionValueKey]
      ],
    )
    logger.info(f"Post Selection Similarity Final Scoring: {len(ratings)} ratings remaining.")

  # ------ Edited by Siqi: Start ------
  scorers = _get_scorers(
    seed, 
    pseudoraters, 
    useStableInitialization=useStableInitialization,
    enabledScorers=enabledScorers,
    )
  # ------ Edited by Siqi: End ------
  modelResults = _run_scorers(
    args,
    scorers=list(chain(*scorers.values())),
    scoringArgs=FinalScoringArgs(
      noteTopics.merge(notes[[c.noteIdKey]]),
      ratings,
      noteStatusHistory,
      userEnrollment,
      prescoringNoteModelOutput=prescoringNoteModelOutput,
      prescoringRaterModelOutput=prescoringRaterModelOutput,
      prescoringMetaOutput=prescoringMetaOutput,
    ),
    runParallel=runParallel,
    dataLoader=dataLoader,
    # Restrict parallelism to 6 processes.  Memory usage scales linearly with the number of
    # processes and 6 is enough that the limiting factor continues to be the longest running
    # scorer (i.e. we would not finish faster with >6 worker processes.)
    maxWorkers=6,
  )

  scoredNotes, auxiliaryNoteInfo = combine_final_scorer_results(modelResults, noteStatusHistory)
  # ------ Commment out previous code: Start ------
  # scoredNotes = scoredNotes.merge(pflipPredictions, how="left")
  # ------ Commment out previous code: End ------
  scoredNotes, newNoteStatusHistory, auxiliaryNoteInfo = post_note_scoring(
    scorers,
    scoredNotes,
    auxiliaryNoteInfo,
    ratings,
    noteStatusHistory,
    noteSubsets,
    enabledScorers,
    strictColumns,
    checkFlips,
    enableNmrDueToMinStableCrhTime,
  )

  # Concat final scoring results for newly-scored notes with the results for old notes not scores.
  if scoredNotesPassthrough is not None:
    # Convert scoredNotes dtypes to match scoredNotesPassthrough
    for column, targetDtype in c.noteModelOutputTSVTypeMapping.items():
      if column in scoredNotes.columns:
        if targetDtype == pd.BooleanDtype():
          # Due to current Python version in prod, we cannot interpret pd.BooleanDtype() as a datatype yet.
          continue
        if scoredNotes[column].dtype != targetDtype:
          scoredNotes[column] = scoredNotes[column].astype(targetDtype)
    scoredNotesPassthrough[c.rescoringActiveRulesKey] = ""
    scoredNotes = pd.concat(
      [scoredNotes, scoredNotesPassthrough],
      unsafeAllowed=[c.topicNoteConfidentKey],  # concat 'O' with BooleanDtype
    )

    # Convert auxiliaryNoteInfo dtypes to match auxiliaryNoteInfoPassthrough
    for column, targetDtype in c.auxiliaryScoredNotesTSVTypeMapping.items():
      if column in auxiliaryNoteInfo.columns:
        if auxiliaryNoteInfo[column].dtype != targetDtype:
          auxiliaryNoteInfo[column] = auxiliaryNoteInfo[column].astype(targetDtype)
    auxiliaryNoteInfo = pd.concat(
      [auxiliaryNoteInfo, auxiliaryNoteInfoPassthrough],
    )

    newNoteStatusHistory = pd.concat([newNoteStatusHistory, noteStatusHistoryPassthrough])

  return scoredNotes, newNoteStatusHistory, auxiliaryNoteInfo, metrics


def post_note_scoring(
  scorers: Dict[Scorers, List[Scorer]],
  scoredNotes: pd.DataFrame,
  auxiliaryNoteInfo: pd.DataFrame,
  ratings: pd.DataFrame,
  noteStatusHistory: pd.DataFrame,
  noteSubsetsAndMaxFlipRates: List[c.NoteSubset],
  enabledScorers: Optional[Set[Scorers]] = None,
  strictColumns: bool = True,
  checkFlips: bool = True,
  enableNmrDueToMinStableCrhTime: bool = True,
):
  """
  Apply individual scoring models and obtained merged result.
  """
  postScoringStartTime = time.time()
  # Augment scoredNotes and auxiliaryNoteInfo with additional attributes for each note
  # which are computed over the corpus of notes / ratings as a whole and are independent
  # of any particular model.

  with c.time_block("Post-scorers: Compute note stats"):
    scoredNotesCols, auxiliaryNoteInfoCols = _compute_note_stats(ratings, noteStatusHistory)
    scoredNotes = scoredNotes.merge(scoredNotesCols, on=c.noteIdKey)
    auxiliaryNoteInfo = auxiliaryNoteInfo.merge(auxiliaryNoteInfoCols, on=c.noteIdKey)

  # Assign final status to notes based on individual model scores and note attributes.
  with c.time_block("Post-scorers: Meta score"):
    scoredNotesCols, auxiliaryNoteInfoCols = meta_score(
      scorers,
      scoredNotes,
      auxiliaryNoteInfo,
      noteStatusHistory[
        [
          c.noteIdKey,
          c.lockedStatusKey,
          c.timestampMillisOfNmrDueToMinStableCrhTimeKey,
          c.firstNonNMRLabelKey,
        ]
      ],
      enabledScorers,
      enableNmrDueToMinStableCrhTime,
    )

  with c.time_block("Post-scorers: Join scored notes"):
    scoredNotes = scoredNotes.merge(scoredNotesCols, on=c.noteIdKey)
    scoredNotes[c.timestampMillisOfNoteCurrentLabelKey] = c.epochMillis
    auxiliaryNoteInfo = auxiliaryNoteInfo.merge(auxiliaryNoteInfoCols, on=c.noteIdKey)

    # Validate that no notes were dropped or duplicated.
    assert len(scoredNotes) == len(
      noteStatusHistory
    ), "noteStatusHistory should be complete, and all notes should be scored."
    assert len(auxiliaryNoteInfo) == len(
      noteStatusHistory
    ), "noteStatusHistory should be complete, and all notes should be scored."

  # Merge scoring results into noteStatusHistory, check flip rates, and set rescoringActiveRules.
  with c.time_block("Post-scorers: Update note status history"):
    mergedNoteStatuses = note_status_history.merge_old_and_new_note_statuses(
      noteStatusHistory, scoredNotes
    )
    # Not needed anymore, has been merged into note_status_history.
    scoredNotes = scoredNotes.drop(columns=[c.updatedTimestampMillisOfNmrDueToMinStableCrhTimeKey])

    scoredNotes[c.rescoringActiveRulesKey] = ""
    failedCheckFlips = False
    failureDescription = ""
    for noteSubset in noteSubsetsAndMaxFlipRates:
      if checkFlips:
        failed, description = note_status_history.check_flips(
          mergedNoteStatuses, noteSubset=noteSubset
        )
        failedCheckFlips = failedCheckFlips or failed
        failureDescription = failureDescription + "\n" + description
      if noteSubset.noteSet is not None:
        noteInSetMask = scoredNotes[c.noteIdKey].isin(noteSubset.noteSet)
      else:
        noteInSetMask = scoredNotes[c.noteIdKey].notnull()  # All notes by default.
      scoredNotes.loc[noteInSetMask, c.rescoringActiveRulesKey] = scoredNotes.loc[
        noteInSetMask, c.rescoringActiveRulesKey
      ].apply(
        lambda rescoringActiveRules: rescoringActiveRules + noteSubset.description.name
        if len(rescoringActiveRules) == 0
        else f"{rescoringActiveRules},{noteSubset.description.name}"
      )
    assert failedCheckFlips == False, f"Failed at least one flip check: {failureDescription}"
    newNoteStatusHistory = note_status_history.update_note_status_history(mergedNoteStatuses)
    assert len(newNoteStatusHistory) == len(
      noteStatusHistory
    ), "noteStatusHistory should contain all notes after preprocessing"

  # Skip validation and selection out output columns if the set of scorers is overridden.
  with c.time_block("Post-scorers: finalize output columns"):
    scoredNotes[c.timestampMillisOfNmrDueToMinStableCrhTimeKey] = newNoteStatusHistory[
      c.timestampMillisOfNmrDueToMinStableCrhTimeKey
    ]
    scoredNotes = _add_deprecated_columns(scoredNotes)
    # ------ Commment out previous code: Start ------
    # scoredNotes = scoredNotes.drop(columns=PFLIP_LABEL)
    # ------ Commment out previous code: End ------
    if strictColumns:
      (
        scoredNotes,
        newNoteStatusHistory,
        auxiliaryNoteInfo,
      ) = _validate_note_scoring_output(scoredNotes, newNoteStatusHistory, auxiliaryNoteInfo)

  logger.info(
    f"Meta scoring elapsed time: {((time.time() - postScoringStartTime)/60.0):.2f} minutes."
  )
  return scoredNotes, newNoteStatusHistory, auxiliaryNoteInfo


def run_scoring(
  args,
  notes: pd.DataFrame,
  ratings: pd.DataFrame,
  noteStatusHistory: pd.DataFrame,
  userEnrollment: pd.DataFrame,
  seed: Optional[int] = None,
  pseudoraters: Optional[bool] = True,
  enabledScorers: Optional[Set[Scorers]] = None,
  strictColumns: bool = True,
  runParallel: bool = True,
  dataLoader: Optional[CommunityNotesDataLoader] = None,
  useStableInitialization: bool = True,
  writePrescoringScoringOutputCallback: Optional[
    Callable[
      [
        pd.DataFrame,
        pd.DataFrame,
        sklearn.pipeline.Pipeline,
        sklearn.pipeline.Pipeline,
        c.PrescoringMetaOutput,
        Optional[pd.DataFrame],
      ],
      None,
    ]
  ] = None,
  cutoffTimestampMillis: Optional[int] = None,
  excludeRatingsAfterANoteGotFirstStatusPlusNHours: Optional[int] = None,
  daysInPastToApplyPostFirstStatusFiltering: Optional[int] = 14,
  filterPrescoringInputToSimulateDelayInHours: Optional[int] = None,
  checkFlips: bool = True,
  previousScoredNotes: Optional[pd.DataFrame] = None,
  previousAuxiliaryNoteInfo: Optional[pd.DataFrame] = None,
  previousRatingCutoffTimestampMillis: Optional[int] = 0,
):
  """Runs both phases of scoring consecutively. Only for adhoc/testing use.
  In prod, we run each phase as a separate binary.

  Wrapper around run_prescoring, run_final_note_scoring, and run_contributor_scoring.

  Invokes note scoring algorithms, merges results and computes user stats.

  Args:
    ratings (pd.DataFrame): preprocessed ratings
    noteStatusHistory (pd.DataFrame): one row per note; history of when note had each status
    userEnrollment (pd.DataFrame): The enrollment state for each contributor
    seed (int, optional): if not None, base distinct seeds for the first and second MF rounds on this value
    pseudoraters (bool, optional): if True, compute optional pseudorater confidence intervals
    enabledScorers (Set[Scorers], optional): Scorers which should be instantiated
    strictColumns (bool, optional): if True, validate which columns are present
    runParallel (bool, optional): if True, run algorithms in parallel
    dataLoader (CommunityNotesDataLoader, optional): dataLoader provided to parallel execution
    useStableInitialization
    writePrescoringScoringOutputCallback
    filterPrescoringInputToSimulateDelayInHours

  Returns:
    Tuple[pd.DataFrame, pd.DataFrame, pd.DataFrame, pd.DataFrame]:
      scoredNotes pd.DataFrame: one row per note contained note scores and parameters.
      helpfulnessScores pd.DataFrame: one row per user containing a column for each helpfulness score.
      noteStatusHistory pd.DataFrame: one row per note containing when they got their most recent statuses.
      auxiliaryNoteInfo: one row per note containing adjusted and ratio tag values
  """
  # Filter input data for testing if optional args present. Else, do nothing.
  (
    notes,
    ratings,
    prescoringNotesInput,
    prescoringRatingsInput,
  ) = filter_input_data_for_testing(
    notes,
    ratings,
    noteStatusHistory,
    cutoffTimestampMillis,
    excludeRatingsAfterANoteGotFirstStatusPlusNHours,
    daysInPastToApplyPostFirstStatusFiltering,
    filterPrescoringInputToSimulateDelayInHours,
  )

  postSelectionSimilarityValues = run_post_selection_similarity(notes=notes, ratings=ratings)

  (
    prescoringNoteModelOutput,
    prescoringRaterModelOutput,
    prescoringNoteTopicClassifier,
    prescoringPflipClassifier,
    prescoringMetaOutput,
    prescoringScoredNotes,
  ) = run_prescoring(
    args,
    notes=prescoringNotesInput,
    ratings=prescoringRatingsInput,
    noteStatusHistory=noteStatusHistory,
    userEnrollment=userEnrollment,
    postSelectionSimilarityValues=postSelectionSimilarityValues,
    seed=seed,
    enabledScorers=enabledScorers,
    runParallel=runParallel,
    dataLoader=dataLoader,
    useStableInitialization=useStableInitialization,
    checkFlips=False,
    previousRatingCutoffTimestampMillis=previousRatingCutoffTimestampMillis,
    # ------ Added by Siqi: Start ------
    enableNmrDueToMinStableCrhTime=False,
    # ------ Added by Siqi: End ------
  )

  logger.info("We invoked run_scoring and are now in between prescoring and scoring.")
  if writePrescoringScoringOutputCallback is not None:
    with c.time_block("Writing prescoring output."):
      writePrescoringScoringOutputCallback(
        prescoringNoteModelOutput,
        prescoringRaterModelOutput,
        prescoringNoteTopicClassifier,
        prescoringPflipClassifier,
        prescoringMetaOutput,
        prescoringScoredNotes,
      )
  logger.info("Starting final scoring")

  scoredNotes, newNoteStatusHistory, auxiliaryNoteInfo, _ = run_final_note_scoring(
    args,
    notes=notes,
    ratings=ratings,
    noteStatusHistory=noteStatusHistory,
    userEnrollment=userEnrollment,
    seed=seed,
    pseudoraters=pseudoraters,
    enabledScorers=enabledScorers,
    strictColumns=strictColumns,
    runParallel=runParallel,
    dataLoader=dataLoader,
    useStableInitialization=useStableInitialization,
    prescoringNoteModelOutput=prescoringNoteModelOutput,
    prescoringRaterModelOutput=prescoringRaterModelOutput,
    noteTopicClassifier=prescoringNoteTopicClassifier,
    pflipClassifier=prescoringPflipClassifier,
    prescoringMetaOutput=prescoringMetaOutput,
    checkFlips=checkFlips,
    previousScoredNotes=previousScoredNotes,
    previousAuxiliaryNoteInfo=previousAuxiliaryNoteInfo,
    previousRatingCutoffTimestampMillis=previousRatingCutoffTimestampMillis,
    # ------ Edited by Siqi: Start ------
    enableNmrDueToMinStableCrhTime=False,
    # ------ Edited by Siqi: End ------
    )

  logger.info("Starting contributor scoring")

  helpfulnessScores = run_contributor_scoring(
    ratings=ratings,
    scoredNotes=scoredNotes,
    auxiliaryNoteInfo=auxiliaryNoteInfo,
    prescoringRaterModelOutput=prescoringRaterModelOutput,
    noteStatusHistory=newNoteStatusHistory,
    userEnrollment=userEnrollment,
    strictColumns=strictColumns,
  )

  return scoredNotes, helpfulnessScores, newNoteStatusHistory, auxiliaryNoteInfo<|MERGE_RESOLUTION|>--- conflicted
+++ resolved
@@ -82,66 +82,6 @@
     Dict[Scorers, List[Scorer]] containing instantiated Scorer objects for note ranking.
   """
   scorers: Dict[Scorers, List[Scorer]] = dict()
-<<<<<<< HEAD
-  scorers[Scorers.MFCoreWithTopicsScorer] = [
-    MFCoreWithTopicsScorer(
-      seed, pseudoraters, useStableInitialization=useStableInitialization, threads=12
-    )
-  ]
-  scorers[Scorers.MFCoreScorer] = [
-    MFCoreScorer(seed, pseudoraters, useStableInitialization=useStableInitialization, threads=12)
-  ]
-  scorers[Scorers.MFExpansionScorer] = [
-    MFExpansionScorer(seed, useStableInitialization=useStableInitialization, threads=12)
-  ]
-  scorers[Scorers.MFExpansionPlusScorer] = [
-    MFExpansionPlusScorer(seed, useStableInitialization=useStableInitialization, threads=12)
-  ]
-  scorers[Scorers.ReputationScorer] = [
-    ReputationScorer(seed, useStableInitialization=useStableInitialization, threads=12)
-  ]
-  # Note that index 0 is reserved, corresponding to no group assigned, so scoring group
-  # numbers begin with index 1.
-  scorers[Scorers.MFGroupScorer] = [
-    # Scoring Group 13 is currently the largest by far, so total runtime benefits from
-    # adding the group scorers in descending order so we start work on Group 13 first.
-    MFGroupScorer(includedGroups={i}, groupId=i, threads=groupScorerParalleism.get(i, 4), seed=seed)
-    for i in range(groupScorerCount, 0, -1)
-    if i != trialScoringGroup
-  ]
-  scorers[Scorers.MFGroupScorer].append(
-    MFGroupScorer(
-      includedGroups={trialScoringGroup},
-      groupId=trialScoringGroup,
-      threads=groupScorerParalleism.get(trialScoringGroup, 4),
-      seed=seed,
-      noteInterceptLambda=0.03 * 30,
-      userInterceptLambda=0.03 * 5,
-      globalInterceptLambda=0.03 * 5,
-      noteFactorLambda=0.03 / 3,
-      userFactorLambda=0.03 / 4,
-      diamondLambda=0.03 * 25,
-      normalizedLossHyperparameters=NormalizedLossHyperparameters(
-        globalSignNorm=True, noteSignAlpha=None, noteNormExp=0, raterNormExp=-0.25
-      ),
-      maxFinalMFTrainError=0.16,
-      groupThreshold=0.4,
-      minMeanNoteScore=-0.01,
-      crhThreshold=0.15,
-      crhSuperThreshold=None,
-      crnhThresholdIntercept=-0.01,
-      crnhThresholdNoteFactorMultiplier=0,
-      crnhThresholdNMIntercept=-0.02,
-      crhThresholdNoHighVol=0.12,
-      lowDiligenceThreshold=1000,
-      factorThreshold=0.4,
-      multiplyPenaltyByHarassmentScore=False,
-      minimumHarassmentScoreToPenalize=2.5,
-      tagConsensusHarassmentHelpfulRatingPenalty=10,
-      tagFilterPercentile=90,
-      incorrectFilterThreshold=1.5,
-=======
-
   # ------ Edited by Siqi: Start ------
   # ------ Commment out previous code: Start ------
   # scorers[Scorers.MFCoreWithTopicsScorer] = [
@@ -289,7 +229,6 @@
         tagFilterPercentile=90,
         incorrectFilterThreshold=1.5,
       )
->>>>>>> 388bbb39
     )
     scorers[Scorers.MFGroupScorer].append(
       MFGroupScorer(
@@ -1332,21 +1271,6 @@
     logger.info(get_df_info(ratings, "ratings"))
     logger.info(get_df_info(noteStatusHistory, "noteStatusHistory"))
     logger.info(get_df_info(userEnrollment, "userEnrollment"))
-<<<<<<< HEAD
-  with c.time_block("Note Topic Assignment"):
-    topicModel = TopicModel()
-    (
-      noteTopicClassifierPipe,
-      seedLabels,
-      conflictedTexts,
-    ) = topicModel.train_note_topic_classifier(notes)
-    noteTopics = topicModel.get_note_topics(
-      notes,
-      [noteTopicClassifierPipe],
-      [seedLabels],
-      conflictedTextSetsForAccuracyEval=[conflictedTexts],
-    )
-=======
 
   # ------ Edited by Siqi: Start ------
   if enabledScorers is None or Scorers.MFTopicScorer in enabledScorers:
@@ -1368,7 +1292,6 @@
       noteTopics = notes[[c.noteIdKey]].copy()
       noteTopicClassifierPipe = None
   # ------ Edited by Siqi: End ------
->>>>>>> 388bbb39
 
   logger.info(
     f"ratings summary before PSS: {get_df_fingerprint(ratings, [c.noteIdKey, c.raterParticipantIdKey])}"
@@ -1920,17 +1843,6 @@
   with c.time_block("Preprocess smaller dataset since we skipped preprocessing at read time"):
     notes, ratings, noteStatusHistory = preprocess_data(notes, ratings, noteStatusHistory)
 
-<<<<<<< HEAD
-  with c.time_block("Note Topic Assignment"):
-    # Prune notesFull to include all notes on any post that is having a note scored.  Recall that
-    # since a post may have multiple notes, and some notes may be scored while others are not,
-    # topic assignment may include text from notes that are not otherwise scored.  Casting to
-    # np.int64 is necessary since datatypes can be inconsistent in unit tests.
-    scoredTweets = set(notes[c.tweetIdKey].astype(np.int64))
-    notesFull = notesFull[notesFull[c.tweetIdKey].astype(np.int64).isin(scoredTweets)]
-    topicModel = TopicModel()
-    noteTopics = topicModel.get_note_topics(notesFull, noteTopicClassifiers=[noteTopicClassifier])
-=======
   # ------ Edited by Siqi: Start ------
   if enabledScorers is None or Scorers.MFTopicScorer in enabledScorers:
     with c.time_block("Note Topic Assignment"):
@@ -1946,7 +1858,6 @@
     with c.time_block("Set Note Topics to Dummy dataframe by copying all noteIds"):
       noteTopics = notes[[c.noteIdKey]].copy()
   # ------ Added by Siqi: End ------
->>>>>>> 388bbb39
 
   with c.time_block("Post Selection Similarity: Final Scoring"):
     logger.info(f"Post Selection Similarity Final Scoring: begin with {len(ratings)} ratings.")
