--- conflicted
+++ resolved
@@ -23,11 +23,7 @@
 
 2. ### Ratings
 
-<<<<<<< HEAD
 Contributors can rate the helpfulness of other's notes. Ratings help identify which notes are most helpful, and allow Birdwatch to raise the visibility of those found most helpful by people from [different perspectives](../diversity-of-perspectives). Ratings also inform our reputation models that recognize those whose contributions are consistently found helpful by a diverse set of people.
-=======
-Contributors can rate the helpfulness of other's notes. Ratings help identify which notes are most helpful, and allow Birdwatch to raise the visibility of those found most helpful by a wide range of people. Ratings also inform our reputation models that recognize those whose contributions are consistently found helpful by a diverse set of people.
->>>>>>> 341e4acd
 
 [Learn more about rating notes →](../rating-notes/)
 
